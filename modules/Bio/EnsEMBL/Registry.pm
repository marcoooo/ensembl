=head1 LICENSE

Copyright [1999-2015] Wellcome Trust Sanger Institute and the EMBL-European Bioinformatics Institute

Licensed under the Apache License, Version 2.0 (the "License");
you may not use this file except in compliance with the License.
You may obtain a copy of the License at

     http://www.apache.org/licenses/LICENSE-2.0

Unless required by applicable law or agreed to in writing, software
distributed under the License is distributed on an "AS IS" BASIS,
WITHOUT WARRANTIES OR CONDITIONS OF ANY KIND, either express or implied.
See the License for the specific language governing permissions and
limitations under the License.

=cut


=head1 CONTACT

  Please email comments or questions to the public Ensembl
  developers list at <http://lists.ensembl.org/mailman/listinfo/dev>.

  Questions may also be sent to the Ensembl help desk at
  <http://www.ensembl.org/Help/Contact>.

=cut

=head1 NAME

Bio::EnsEMBL::Registry

=head1 SYNOPSIS

  use Bio::EnsEMBL::Registry;

  my $registry = 'Bio::EnsEMBL::Registry';

  $registry->load_all("configuration_file");

  $gene_adaptor = $registry->get_adaptor( 'Human', 'Core', 'Gene' );

=head1 DESCRIPTION

All Adaptors are stored/registered using this module. This module should
then be used to get the adaptors needed.

The registry can be loaded from a configuration file using the load_all
method.

If a filename is passed to load_all then this is used.  Else if the
environment variable ENSEMBL_REGISTRY is set to the name on an existing
configuration file, then this is used.  Else if the file .ensembl_init
in your home directory exist, it is used.

For the Web server ENSEMBL_REGISTRY should be set in SiteDefs.pm.  This
will then be passed on to load_all.


The registry can also be loaded via the method load_registry_from_db
which given a database host will load the latest versions of the Ensembl
databases from it.

The four types of registries are for db adaptors, dba adaptors, dna
adaptors and the standard type.

=head2 db

These are registries for backwards compatibility and enable the
subroutines to add other adaptors to connections.

e.g. get_all_db_adaptors, get_db_adaptor, add_db_adaptor,
remove_db_adaptor are the old DBAdaptor subroutines which are now
redirected to the Registry.

So if before we had

  my $sfa = $self->adaptor()->db()->get_db_adaptor('blast');

We now want to change this to

  my $sfa =
    Bio::EnsEMBL::Registry->get_adaptor( "human", "core", "blast" );


=head2 DBA

These are the stores for the DBAdaptors

The Registry will create all the DBConnections needed now if you set up
the configuration correctly. So instead of the old commands like

  my $db           = Bio::EnsEMBL::DBSQL::DBAdaptor->new(...);
  my $exon_adaptor = $db->get_ExonAdaptor;

we should now have just

  my $exon_adaptor =
    Bio::EnsEMBL::Registry->get_adaptor( "human", "core", "exon" );


=head2 DNA

This is an internal Registry and allows the configuration of a dnadb.
An example here is to set the est database to get its dna data from the
core database.

  ## set the est db to use the core for getting dna data.
  # Bio::EnsEMBL::Utils::ConfigRegistry->dnadb_add( "Homo Sapiens",
  #   "core", "Homo Sapiens", "est" );


=head2 adaptors

This is the registry for all the general types of adaptors like
GeneAdaptor, ExonAdaptor, Slice Adaptor etc.

These are accessed by the get_adaptor subroutine i.e.

  my $exon_adaptor =
    Bio::EnsEMBL::Registry->get_adaptor( "human", "core", "exon" );

=head1 METHODS

=cut



package Bio::EnsEMBL::Registry;
use strict;
use warnings;

our $NEW_EVAL = 0;

use Bio::EnsEMBL::DBSQL::DBAdaptor;
use Bio::EnsEMBL::DBSQL::BaseFeatureAdaptor;
use Bio::EnsEMBL::Utils::Exception qw( deprecate throw warning );
use Bio::EnsEMBL::Utils::Argument qw(rearrange);
use Bio::EnsEMBL::Utils::ConfigRegistry;
use Bio::EnsEMBL::ApiVersion;
use Bio::EnsEMBL::Utils::URI qw/parse_uri/;

use DBI qw(:sql_types);

use Scalar::Util qw/blessed/;

use vars qw(%registry_register);

# This is a map from group names to Ensembl DB adaptors.  Used by
# load_all() and reset_DBAdaptor().
my %group2adaptor = (
      'compara'    => 'Bio::EnsEMBL::Compara::DBSQL::DBAdaptor',
      'core'       => 'Bio::EnsEMBL::DBSQL::DBAdaptor',
      'estgene'    => 'Bio::EnsEMBL::DBSQL::DBAdaptor',
      'funcgen'    => 'Bio::EnsEMBL::Funcgen::DBSQL::DBAdaptor',
      'gene2phenotype' => 'Bio::EnsEMBL::G2P::DBSQL::DBAdaptor',
      'regulation' => 'Bio::EnsEMBL::Funcgen::DBSQL::DBAdaptor',
      'hive'      => 'Bio::EnsEMBL::Hive::DBSQL::DBAdaptor',
      'ontology'  => 'Bio::EnsEMBL::DBSQL::OntologyDBAdaptor',
      'otherfeatures' => 'Bio::EnsEMBL::DBSQL::DBAdaptor',
      'pipeline'      => 'Bio::EnsEMBL::Pipeline::DBSQL::DBAdaptor',
      'production' => 'Bio::EnsEMBL::Production::DBSQL::DBAdaptor',
      'stable_ids' => 'Bio::EnsEMBL::DBSQL::DBAdaptor',
      'taxonomy'  => 'Bio::EnsEMBL::Taxonomy::DBSQL::TaxonomyDBAdaptor',
      'variation' => 'Bio::EnsEMBL::Variation::DBSQL::DBAdaptor',
      'vega'      => 'Bio::EnsEMBL::DBSQL::DBAdaptor',
      'vega_update' => 'Bio::EnsEMBL::DBSQL::DBAdaptor',
);


=head2 load_all

 Will load the registry with the configuration file which is
 obtained from the first in the following and in that order.

  1) If an argument is passed to this method, this is used as the
     name of the configuration file to read.

  2) If the environment variable ENSEMBL_REGISTRY is set, this is
     used as the name of the configuration file to read.

  3) If the file .ensembl_init exist in the home directory, it is
     used as the configuration file.

  Arg [1]    : (optional) string
               Name of file to load the registry from.

  Arg [2]    : (optional) integer
               If not 0, will print out all information.

  Arg [3]    : (optional) integer
               If not 0, the database connection will not be
               cleared, if 0 or if not set the database connections
               will be cleared (this is the default).

  Arg [4]:     (optional) boolean
               This option will turn off caching for slice features,
               so, every time a set of features is retrieved,
               they will come from the database instead of the
               cache.  This option is only recommended for advanced
               users, specially if you need to store and retrieve
               features.  It might reduce performance when querying
               the database if not used properly.  If in doubt, do
               not use it or ask in the developer mailing list.

  Arg [5]:     (optional) boolean
               This option will make load_all() throw if the configuration file
               is missing and cannot be guessed from the environment

  Example    : Bio::EnsEMBL::Registry->load_all();
  Returntype : Int count of the DBAdaptor instances which can be found in the 
               registry due to this method being called. Will never be negative
  Exceptions : Throws if $throw_if_missing is set and ($config_file is missing
               and cannot be guessed from the environment
  Status     : Stable

=cut

sub load_all {
    my ($class, $config_file, $verbose, $no_clear, $no_cache, $throw_if_missing ) = @_;

    if ( !defined($config_file) ) {
      if ( defined( $ENV{ENSEMBL_REGISTRY} ) ) {
        if (-e $ENV{ENSEMBL_REGISTRY}) {
          $config_file = $ENV{ENSEMBL_REGISTRY};
        } else {
          warning("\$ENV{ENSEMBL_REGISTRY} points to a file ('$ENV{ENSEMBL_REGISTRY}') that does not exist.\n");
        }
      } elsif ( defined( $ENV{HOME} ) ) {
        if (-e ($ENV{HOME} . "/.ensembl_init")) {
          $config_file = $ENV{HOME} . "/.ensembl_init";
        }
      }
      if ($throw_if_missing and !defined($config_file) ) {
        throw("No registry configuration to load, and no default could be guessed.\n");
      }
    } elsif ($throw_if_missing and !(-e $config_file)) {
      throw(printf("Configuration file '%s' does not exist. Registry configuration not loaded.\n", $config_file ));
    }

    $verbose  ||= 0;
    $no_clear ||= 0;
    $no_cache ||= 0;
    
    my $original_count = $class->get_DBAdaptor_count();

    if ( !defined($config_file) ) {
        if ($verbose) {
            print( STDERR
                   "No default registry configuration to load.\n" );
        }
    } elsif ( !-e $config_file ) {
        if ($verbose) {
            printf( STDERR "Configuration file '%s' does not exist. "
                      . "Registry configuration not loaded.\n",
                    $config_file );
        }
    } else {
        if ( defined( $registry_register{'seen'} ) ) {
            if ( !$no_clear ) {
                if ($verbose) {
                    print( STDERR "Clearing previously loaded "
                           . "registry configuration\n" );
                }
                $class->clear();
            }
        }
        $registry_register{'seen'} = 1;

        if ($verbose) {
            printf( STDERR
                      "Loading registry configuration from '%s'.\n",
                    $config_file );
        }

        my $cfg;

        my $test_eval = eval { require Config::IniFiles };

        if ($@ or (!$test_eval)) {
          # The user does not have the 'Config::IniFiles' module.
          if ($verbose) {
            print( STDERR "No Config::IniFiles module found, "
                   . "assuming this is not an ini-file\n" );
          }
          # If the configuration file *is* an ini-file, we can expect a
          # load of compilation errors from the next eval...
        } else {
          # The user has the 'Config::IniFiles' module installed.  See
          # if this is an ini-file or not...
          $cfg = Config::IniFiles->new( -file => $config_file );
        }

        if ( defined $cfg ) {
                  my %default_adaptor_args = ();

            if ( $cfg->SectionExists('default') ) {
                # The 'default' section is special.  It contain default
                # values that should be implicit to all other section in
                # this configuration file.  Aliases are added if there
                # is also a 'species' setting.

                my $alias = $cfg->val( 'default', 'alias' );
                $cfg->delval( 'default', 'alias' );

                my $species = $cfg->val( 'default', 'species' );

                if ( defined($alias) && defined($species) ) {
                    Bio::EnsEMBL::Utils::ConfigRegistry->add_alias(
                                     -species => $species,
                                     -alias => [ split( /\n/, $alias ) ]
                    );
                }

                %default_adaptor_args =
                  map { '-' . $_ => $cfg->val( 'default', $_ ) }
                  $cfg->Parameters('default');
            }

            foreach my $section ( $cfg->Sections() ) {
                if ( $section eq 'default' )
                {    # We have already done the 'default' section.
                    next;
                }

                my $group = $cfg->val( $section, 'group' )
                  || $cfg->val( 'default', 'group' );

                if ( !defined($group) ) {
                    printf( STDERR "Key 'group' is undefined "
                              . "for configuration section '%s', "
                              . "skipping this section.\n",
                            $section );
                    next;
                }

                my $adaptor = $group2adaptor{ lc($group) };
                if ( !defined($adaptor) ) {
                    printf( STDERR "Unknown group '%s' "
                              . "for configuration section '%s', "
                              . "skipping this section.\n",
                            $group, $section );
                    next;
                }

                # Handle aliases.  A section must have both an 'alias'
                # setting and a 'species' setting for aliases to be
                # added.  The 'species' setting might be inherited from
                # the 'default' section.

                my $alias = $cfg->val( $section, 'alias' );
                $cfg->delval( $section, 'alias' );

                my $species = $cfg->val( $section, 'species' )
                  || $cfg->val( 'default', 'species' );

                if ( defined($alias) && defined($species) ) {
                    Bio::EnsEMBL::Utils::ConfigRegistry->add_alias(
                                     -species => $species,
                                     -alias => [ split( /\n/, $alias ) ]
                    );
                }

                # Fill in the adaptor initialization arguments.
                # We trust the user to provide sensible key-value pairs.
                my %adaptor_args = %default_adaptor_args;
                foreach my $parameter ( $cfg->Parameters($section) ) {
                  $adaptor_args{ '-' . $parameter } =
                    $cfg->val( $section, $parameter );

                  # when set, do not use the feature cache in the
                  # different adaptors
                  if ($no_cache) {
                    $adaptor_args{'-no_cache'} = 1;
                  }
                }
                if ($verbose) {
                    printf( "Configuring adaptor '%s' "
                              . "for configuration section '%s'...\n",
                            $adaptor, $section );
                }

                my $test_eval = eval "require $adaptor"; ## no critic
                if ($@ or (!$test_eval)) { die($@) }

                $adaptor->new(%adaptor_args);

            } ## end foreach my $section ( $cfg->Sections...
        } else {
            # This is probably no ini-file but an old style piece
            # of configuration written in Perl.  We need to try to
            # require() it.

            my $test_eval;
            if($NEW_EVAL) {
              require Bio::EnsEMBL::Utils::IO;
              my $contents = Bio::EnsEMBL::Utils::IO::slurp($config_file);
              $test_eval = eval $contents; ## no critic
            }
            else {
              $test_eval = eval { require($config_file) };
              # To make the web code avoid doing this again we delete first
              delete $INC{$config_file};
            }
            
            #Now raise the exception just in case something above is 
            #catching this
            if ($@ or (!$test_eval)) { die($@) }

        }
    } ## end else [ if ( !defined($config_file...
    
    my $count = $class->get_DBAdaptor_count() - $original_count;
    return $count >= 0 ? $count : 0; 
} ## end sub load_all

=head2 clear

 Will clear the registry and disconnect from all databases.

  Example    : Bio::EnsEMBL::Registry->clear();
  Returntype : none
  Exceptions : none
  Status     : Stable

=cut

sub clear{
  my ($self);
  
  foreach my $dba (@{$registry_register{'_DBA'}}){
    if($dba->dbc->connected){
      $dba->dbc->db_handle->disconnect();
    }
  }
  %registry_register = ();
  return;
}

#
# db adaptors. (for backwards compatibility)
#

=head2 add_db

  Arg [1]    : db (DBAdaptor) to add adaptor to.
  Arg [2]    : name of the name to add the adaptor to in the registry.
  Arg [3]    : The adaptor to be added to the registry.
  Example    : Bio::EnsEMBL::Registry->add_db($db, "lite", $dba);
  Returntype : none
  Exceptions : none
  Status     : At Risk.
             : This is here for backwards compatibility only and may
             : be removed eventually.  Solution is to make sure the
             : db and the adaptor have the same species and the call
             : is then no longer needed.

=cut

sub add_db {
  my ( $class, $db, $name, $adap ) = @_;
  #No warnings brought in due to some overzelous webcode triggering a lot of warnings.
  no warnings 'uninitialized';
  if ( lc( $db->species() ) ne lc( $adap->species ) ) {
    $registry_register{_SPECIES}{ lc( $db->species() ) }
      { lc( $db->group() ) }{'_special'}{ lc($name) } = $adap;
  }
  return;
}

=head2 remove_db

  Arg [1]    : db (DBAdaptor) to remove adaptor from.
  Arg [2]    : name to remove the adaptor from in the registry.
  Example    : my $db = Bio::EnsEMBL::Registry->remove_db($db, "lite");
  Returntype : adaptor
  Exceptions : none
  Status     : At Risk.
             : This is here for backwards compatibility only and may
             : be removed eventually.  Solution is to make sure the
             : db and the adaptor have the same species and the call
             : is then no longer needed.

=cut

sub remove_db {
  my ( $class, $db, $name ) = @_;

  my $ret =
    $registry_register{_SPECIES}{ lc( $db->species() ) }
    { lc( $db->group() ) }{'_special'}{ lc($name) };

  $registry_register{_SPECIES}{ lc( $db->species() ) }
    { lc( $db->group() ) }{'_special'}{ lc($name) } = undef;

  return $ret;
}

=head2 get_db

  Arg [1]    : db (DBAdaptor) to get adaptor from.
  Arg [2]    : name to get the adaptor for in the registry.
  Example    : my $db = Bio::EnsEMBL::Registry->get_db("Human", "core", "lite");
  Returntype : adaptor
  Exceptions : See get_DBAdaptor()
  Status     : At Risk.
             : This is here for backwards compatibility only and may
             : be removed eventually.  Solution is to make sure the
             : db and the adaptor have the same species then call
             : get_DBAdaptor instead.

=cut

sub get_db {
  my ( $class, $db, $name ) = @_;

  my $ret = Bio::EnsEMBL::Registry->get_DBAdaptor( lc( $db->species ),
    lc($name) );

  if ( defined($ret) ) { return $ret }

  return $registry_register{_SPECIES}{ lc( $db->species() ) }
    { lc( $db->group() ) }{'_special'}{ lc($name) };
}

=head2 get_all_db_adaptors

  Arg [1]    : db (DBAdaptor) to get all the adaptors from.
  Example    : my $db = Bio::EnsEMBL::Registry->get_all_db_adaptors($db);
  Returntype : adaptor
  Exceptions : none
  Status     : At Risk.
             : This is here for backwards compatibility only and
             : may be removed eventually.  Solution is to make
             : sure the dbs all have the same species then call
             : get_all_DBAdaptors(-species => "human");


=cut

sub get_all_db_adaptors {
  my ( $class, $db ) = @_;
  my %ret = ();

  # we now also want to add all the DBAdaptors for the same species.
  # as add_db_adaptor does not add if it is from the same species.

  foreach my $dba ( @{ $registry_register{'_DBA'} } ) {
    if ( lc( $dba->species() ) eq lc( $db->species() ) ) {
      $ret{ $dba->group() } = $dba;
    }
  }

  foreach my $key (
    keys %{
      $registry_register{_SPECIES}
        { $class->get_alias( $db->species() ) }{ lc( $db->group() ) }
        {'_special'} } )
  {
    $ret{$key} =
      $registry_register{_SPECIES}
      { $class->get_alias( $db->species() ) }{ lc( $db->group() ) }
      {'_special'}{$key};
  }

  return \%ret;
} ## end sub get_all_db_adaptors


#
# DBAdaptors
#

=head2 add_DBAdaptor

  Arg [1]    : name of the species to add the adaptor to in the registry.
  Arg [2]    : name of the group to add the adaptor to in the registry.
  Arg [3]    : DBAdaptor to be added to the registry.
  Example    : Bio::EnsEMBL::Registry->add_DBAdaptor("Human", "core", $dba);
  Returntype : none
  Exceptions : none
  caller     : internal
  Status     : Stable

=cut

sub add_DBAdaptor {
  my ( $class, $species, $group, $adap ) = @_;

  if ( !( $class->alias_exists($species) ) ) {
    $class->add_alias( $species, $species );
  }

  $species = $class->get_alias($species);

  $registry_register{_SPECIES}{$species}{ lc($group) }{'_DB'} = $adap;

  if ( !defined( $registry_register{'_DBA'} ) ) {
    $registry_register{'_DBA'} = [$adap];
  } else {
    push( @{ $registry_register{'_DBA'} }, $adap );
  }
  return;
}



=head2 get_DBAdaptor

  Arg [1]    : name of the species to get the adaptor for in the registry.
  Arg [2]    : name of the group to get the adaptor for in the registry.
  Arg [3]    : if set will not give warnings when looking for alias.
  Example    : $dba = Bio::EnsEMBL::Registry->get_DBAdaptor("Human", "core");
  Returntype : DBAdaptor
  Exceptions : If $species is not defined and if no valid internal name 
               could be found for $species. If thrown check your API and DB
               version 
  Status     : Stable

=cut

sub get_DBAdaptor {
  my ( $class, $species, $group, $no_alias_check ) = @_;

  if ( !defined($species) ) {
    throw('Species not defined.');
  }

  my $ispecies = $class->get_alias( $species, $no_alias_check );

  if ($group eq 'regulation') { $group = 'funcgen'; }

  if ( !defined($ispecies) ) {
    if(! $no_alias_check) {
      throw("Can not find internal name for species '$species'");
    }
  }
  else { $species = $ispecies }

  return $registry_register{_SPECIES}{$species}{ lc($group) }{'_DB'};
}

=head2 get_all_DBAdaptors

  Arg [SPECIES]: (optional) string 
                  species name to get adaptors for
  Arg [GROUP]  : (optional) string 
                  group name to get adaptors for
  Example      : 
                @dba =
                  @{ Bio::EnsEMBL::Registry->get_all_DBAdaptors() };

                @human_dbas =
                  @{ Bio::EnsEMBL::Registry->get_all_DBAdaptors(
                    -species => 'human'
                  ) };

  Returntype   : list of DBAdaptors
  Exceptions   : none
  Status       : Stable

=cut

sub get_all_DBAdaptors {
  my ( $class, @args ) = @_;

  my ( $species, $group ) = rearrange( [qw(SPECIES GROUP)], @args );

  if ( defined($species) ) { $species = $class->get_alias($species) }

  my @ret;
  foreach my $dba ( @{ $registry_register{'_DBA'} } ) {
    if ( ( !defined($species) || lc($species) eq lc( $dba->species() ) )
      && ( !defined($group) || lc($group) eq lc( $dba->group() ) ) )
    {
      push( @ret, $dba );
    }
  }

  return \@ret;
}

=head2 get_all_DBAdaptors_by_connection

  Arg [1]    : DBConnection used to find DBAdaptors
  Returntype : reference to list of DBAdaptors
  Exceptions : none
  Example    : @dba = @{ Bio::EnsEMBL::Registry
                  ->get_all_DBAdaptors_by_connection($dbc) };
  Status     : Stable

=cut

sub get_all_DBAdaptors_by_connection {
  my ( $self, $dbc_orig ) = @_;

  my @return;

  foreach my $dba ( @{ $registry_register{'_DBA'} } ) {
    my $dbc = $dba->dbc();

    if (    defined($dbc)
         && $dbc->can('equals')
         && $dbc->equals($dbc_orig) )
    {
      push( @return, $dba );
    }
  }

  return \@return;
}

=head2 get_all_DBAdaptors_by_dbname

  Arg [1]    : string, name of database
  Returntype : reference to list of DBAdaptors
  Exceptions : none
  Example    : @dba = @{ Bio::EnsEMBL::Registry
                  ->get_all_DBAdaptors_by_dbname($dbname) };
  Status     : Stable

=cut

sub get_all_DBAdaptors_by_dbname {
  my ( $self, $dbname ) = @_;

  my @return;

  foreach my $dba ( @{ $registry_register{'_DBA'} } ) {
    my $dbc = $dba->dbc();

    if ( defined($dbc) && $dbc->dbname() eq $dbname ) {
      push( @return, $dba );
    }
  }

  return \@return;
}

=head2 remove_DBAdaptor

  Arg [1]    : name of the species to get the adaptor for in the registry.
  Arg [2]    : name of the group to get the adaptor for in the registry.
  Example    : $dba = Bio::EnsEMBL::Registry->remove_DBAdaptor("Human", "core");
  Returntype : none
  Exceptions : none
  Status     : At risk

=cut

sub remove_DBAdaptor {
  my ( $class, $species, $group ) = @_;

  $species = $class->get_alias($species);

  delete $registry_register{_SPECIES}{$species}{$group};
  # This will remove the DBAdaptor and all the other adaptors

  # Now remove if from the _DBA array
  my $index;

  foreach my $i ( 0 .. $#{ $registry_register{'_DBA'} } ) {
    my $dba = $registry_register{'_DBA'}->[$i];

    if ( ( $dba->species eq $species )
      && $dba->group eq $group )
    {
      $index = $i;
      last;
    }
  }

  # Now remove from _DBA cache
  if ( defined($index) ) {
    splice( @{ $registry_register{'_DBA'} }, $index, 1 );
  }

  return;
} ## end sub remove_DBAdaptor



=head2 reset_DBAdaptor

  Arg [1]:     string - species e.g. homo_sapiens
  Arg [2]:     string - DB group e.g. core
  Arg [3]:     string - new dbname
  Args [4-7]:  string - optional DB parameters, defaults to current db params if omitted
  Arg [8]:     hashref - Hash ref of additional parameters e.g. eFG dnadb params for auto selecting dnadb
  Usage :      $reg->reset_registry_db( 'homo_sapiens', 'core',
                  'homo_sapiens_core_37_35j' );
  Description: Resets a DB within the registry.
  Exceptions:  Throws if mandatory params not supplied
               Throws if species name is not already seen by the registry
               Throws if no current DB for species/group available
  Status :     At risk

=cut

sub reset_DBAdaptor {
  my (
    $self, $species, $group, $dbname, $host,
    $port, $user,    $pass,  $params
  ) = @_;

  # Check mandatory params
  if ( !( defined $species && defined $group && defined $dbname ) ) {
    throw(
      'Must provide at least a species, group, and dbname parameter '
        . 'to redefine a DB in the registry' );
  }

  # Validate species here
  my $alias = $self->get_alias($species);
  throw("Could not find registry alias for species:\t$species")
    if ( !defined $alias );

  # Get all current defaults if not defined

  my $db = $self->get_DBAdaptor( $alias, $group );
  my $class;

  if ($db) {
    $class = ref($db);
    $host ||= $db->dbc->host;
    $port ||= $db->dbc->port;
    $user ||= $db->dbc->username;
    $pass ||= $db->dbc->password;
  } else {
    #Now we need to test mandatory params
    $class = $group2adaptor{ lc($group) };

    if ( !( $host && $user ) ) {
      throw("No comparable $alias $group DB present in Registry. "
          . "You must pass at least a dbhost and dbuser" );
    }
  }

  $self->remove_DBAdaptor( $alias, $group );

  # ConfigRegistry should automatically add this to the Registry
  $db = $class->new(
    -user    => $user,
    -host    => $host,
    -port    => $port,
    -pass    => $pass,
    -dbname  => $dbname,
    -species => $alias,
    -group   => $group,
    %{$params} );

  return $db;
} ## end sub reset_DBAdaptor


#
# DNA Adaptors
#

=head2 add_DNAAdaptor

  Arg [1]    : name of the species to add the adaptor to in the registry.
  Arg [2]    : name of the group to add the adaptor to in the registry.
  Arg [3]    : name of the species to get the dna from
  Arg [4]    : name of the group to get the dna from
  Example    : Bio::EnsEMBL::Registry->add_DNAAdaptor("Human", "estgene", "Human", "core");
  Returntype : none
  Exceptions : none
  Status     : Stable

=cut

sub add_DNAAdaptor {
  my ( $class, $species, $group, $dnadb_species, $dnadb_group ) = @_;

  $species       = $class->get_alias($species);
  $dnadb_species = $class->get_alias($dnadb_species);
  if ( $dnadb_group->isa('Bio::EnsEMBL::DBSQL::DBAdaptor') ) {
    deprecated("");
  } else {
    $registry_register{_SPECIES}{$species}{ lc($group) }{'_DNA'} =
      $dnadb_group;
    $registry_register{_SPECIES}{$species}{ lc($group) }{'_DNA2'} =
      $dnadb_species;
  }
  return;
}

=head2 get_DNAAdaptor

  Arg [1]    : name of the species to get the adaptor for in the registry.
  Arg [2]    : name of the group to get the adaptor for in the registry.
  Example    : $dnaAdap = Bio::EnsEMBL::Registry->get_DNAAdaptor("Human", "core");
  Returntype : adaptor
  Exceptions : none
  Status     : Stable

=cut

sub get_DNAAdaptor {
  my ( $class, $species, $group ) = @_;

  $species = $class->get_alias($species);
  my $new_group =
    $registry_register{_SPECIES}{$species}{ lc($group) }{'_DNA'};
  my $new_species =
    $registry_register{_SPECIES}{$species}{ lc($group) }{'_DNA2'};

  if ( defined $new_group ) {
    return $class->get_DBAdaptor( $new_species, $new_group );
  }

  return;
}

#
# General Adaptors
#

=head2 add_adaptor

  Arg [1]    : name of the species to add the adaptor to in the registry.
  Arg [2]    : name of the group to add the adaptor to in the registry.
  Arg [3]    : name of the type to add the adaptor to in the registry.
  Arg [4]    : The DBAdaptor to be added to the registry.
  Arg [5]    : (optional) Set to allow overwrites of existing adaptors.
  Example    : Bio::EnsEMBL::Registry->add_adaptor("Human", "core", "Gene", $adap);
  Returntype : none
  Exceptions : none
  Caller     : internal
  Status     : Stable

=cut

sub add_adaptor {
  my ( $class, $species, $group, $type, $adap, $reset ) = @_;

  $species = $class->get_alias($species);
  my $lc_group = lc($group);
  my $lc_type = lc($type);

  # Since the adaptors are not stored initially, only their class paths
  # when the adaptors are obtained, we need to store these instead.  It
  # is not necessarily an error if the registry is overwritten without
  # the reset set but it is an indication that we are overwriting a
  # database which should be a warning for now

  if ( defined($reset) )
  {    # JUST RESET THE HASH VALUE NO MORE PROCESSING NEEDED
    $registry_register{_SPECIES}{$species}{ $lc_group }{ $lc_type } = $adap;
    return;
  }

  if (
    defined(
      $registry_register{_SPECIES}{$species}{ $lc_group }{ $lc_type }
    ) )
  {
  # print STDERR (
  #      "Overwriting Adaptor in Registry for $species $group $type\n");
    $registry_register{_SPECIES}{$species}{ $lc_group }{ $lc_type } = $adap;
    return;
  }
  $registry_register{_SPECIES}{$species}{ $lc_group }{ $lc_type } = $adap;

  if ( !defined( $registry_register{_SPECIES}{$species}{'list'} ) ) {
    $registry_register{_SPECIES}{$species}{'list'} = [$type];
  } 
  else {
    push( @{ $registry_register{_SPECIES}{$species}{'list'} }, $type );
  }

  if ( !defined( $registry_register{_TYPE}{ $lc_type }{$species} ) ) {
    $registry_register{_TYPE}{ $lc_type }{$species} = [$adap];
  } 
  else {
    push( @{ $registry_register{_TYPE}{ $lc_type }{$species} }, $adap );
  }
  return;
} ## end sub add_adaptor


=head2 add_switchable_adaptor

  Arg [1]    : String name of the species to add its switchable adaptor into the registry
  Arg [2]    : String name of the group to add its switchable adaptor into the registry
  Arg [3]    : String name of the type to add its switchable adaptor into the registry
  Arg [4]    : Reference switchable adaptor to insert
  Arg [5]    : Boolean override any existing switchable adaptor
  Example    : Bio::EnsEMBL::Registry->add_switchable_adaptor("Human", "core", "Gene", $my_other_source);
  Returntype : None
  Exceptions : Thrown if a valid internal name cannot be found for the given 
               name. If thrown check your API and DB version. Also thrown if
               no type, group or switchable adaptor instance was given

=cut

sub add_switchable_adaptor {
  my ($class, $species, $group, $adaptor_type, $instance, $override) = @_;
  
  my $ispecies = $class->get_alias($species);
  throw "Cannot decode given species ${species} to an internal registry name" if ! $species;
  throw "No group given" if ! $group;
  throw "No adaptor type given" if ! $adaptor_type;
  throw "No switchable adaptor given" if ! $instance;
  throw "Switchable adaptor was not a blessed reference" if ! blessed($instance);

  $group = lc($group);
  $adaptor_type = lc($adaptor_type);
  if($override) {
    $registry_register{_SWITCHABLE}{$species}{$group}{$adaptor_type} = $instance;
    return;
  }

  if(exists $registry_register{_SWITCHABLE}{$species}{$group}{$adaptor_type}) {
    my $existing_ref = ref($registry_register{_SWITCHABLE}{$species}{$group}{$adaptor_type});
    throw "Cannot switch adaptors for ${species}, ${group} and ${adaptor_type} because one is already set ($existing_ref). Use the override flag or revert_switchable_adaptor";
  }

  $registry_register{_SWITCHABLE}{$species}{$group}{$adaptor_type} = $instance;
  return;
}

=head2 has_switchable_adaptor

  Arg [1]    : String name of the species to add its switchable adaptor into the registry
  Arg [2]    : String name of the group to add its switchable adaptor into the registry
  Arg [3]    : String name of the type to add its switchable adaptor into the registry
  Example    : Bio::EnsEMBL::Registry->has_switchable_adaptor("Human", "core", "Gene");
  Returntype : Boolean indicating if a switchable adaptor is available for your submitted combination
  Exceptions : Thrown if a valid internal name cannot be found for the given 
               name. If thrown check your API and DB version. Also thrown if
               no type, group or switchable adaptor instance was given

=cut

sub has_switchable_adaptor {
  my ($class, $species, $group, $adaptor_type) = @_;
  
  my $ispecies = $class->get_alias($species);
  throw "Cannot decode given species ${species} to an internal registry name" if ! $species;
  throw "No group given" if ! $group;
  throw "No adaptor type given" if ! $adaptor_type;

  $group = lc($group);
  $adaptor_type = lc($adaptor_type);
  return (defined $registry_register{_SWITCHABLE}{$species}{$group}{$adaptor_type}) ? 1 : 0;
}

=head2 remove_switchable_adaptor

  Arg [1]    : name of the species to remove its switchable adaptor from the registry
  Arg [2]    : name of the group to remove its switchable adaptor from the registry
  Arg [3]    : name of the type to remove its switchable adaptor from the registry
  Example    : $adap = Bio::EnsEMBL::Registry->remove_switchable_adaptor("Human", "core", "Gene");
  Returntype : The removed adaptor if one was removed. Otherwise undef
  Exceptions : Thrown if a valid internal name cannot be found for the given 
               name. If thrown check your API and DB version. Also thrown if
               no type or group was given

=cut

sub remove_switchable_adaptor {
  my ($class, $species, $group, $adaptor_type) = @_;
  my $ispecies = $class->get_alias($species);
  throw "Cannot decode given species ${species} to an internal registry name" if ! $species;
  throw "No group given" if ! $group;
  throw "No adaptor type given" if ! $adaptor_type;

  $group = lc($group);
  $adaptor_type = lc($adaptor_type);
  if(defined $registry_register{_SWITCHABLE}{$ispecies}{$group}{$adaptor_type}) {
    my $adaptor = $registry_register{_SWITCHABLE}{$ispecies}{$group}{$adaptor_type};
    delete $registry_register{_SWITCHABLE}{$ispecies}{$group}{$adaptor_type};
    return $adaptor;
  }
  return;
}

=head2 get_adaptor

  Arg [1]     : name of the species to add the adaptor to in the registry.
  Arg [2]     : name of the group to add the adaptor to in the registry.
  Arg [3]     : name of the type to add the adaptor to in the registry.
  Example     : $adap = Bio::EnsEMBL::Registry->get_adaptor("Human", "core", "Gene");
  Description : Finds and returns the specified adaptor. This method will also check
                if the species, group and adaptor combination satisfy a DNADB condition
                (and will return that DNADB's implementation). Also we check for 
                any available switchable adaptors and will return that if available.
  Returntype  : adaptor
  Exceptions  : Thrown if a valid internal name cannot be found for the given 
                name. If thrown check your API and DB version. Also thrown if
                no type or group was given
  Status      : Stable

=cut

sub get_adaptor {
  my ( $class, $species, $group, $type ) = @_;

  my $ispecies = $class->get_alias($species);

  if ( !defined($ispecies) ) {
    throw("Can not find internal name for species '$species'");
  }
  else { $species = $ispecies }
  
  throw 'No adaptor group given' if ! defined $group;
  throw 'No adaptor type given' if ! defined $type;

  $group = lc($group);
  my $lc_type = lc($type);
  
  
  if($type =~ /Adaptor$/i) {
    warning("Detected additional Adaptor string in given the type '$type'. Removing it to avoid possible issues. Alter your type to stop this message");
    $type =~ s/Adaptor$//i;
  }

  # For historical reasons, allow use of group 'regulation' to refer to
  # group 'funcgen'.
  if ( $group eq 'regulation' ) { $group = 'funcgen' }

  my %dnadb_adaptors = (
    'sequence'                 => 1,
    'assemblymapper'           => 1,
    'karyotypeband'            => 1,
    'repeatfeature'            => 1,
    'coordsystem'              => (($group ne 'funcgen') ? 1 : undef),
    'assemblyexceptionfeature' => 1
  );

  #Before looking for DNA adaptors we need to see if we have a switchable adaptor since they take preference
  if(defined $registry_register{_SWITCHABLE}{$species}{$group}{$lc_type}) {
    return $registry_register{_SWITCHABLE}{$species}{$group}{$lc_type};
  }

  # Look for a possible DNADB group alongside the species hash
  my $dnadb_group = $registry_register{_SPECIES}{$species}{ $group }{'_DNA'};

  # If we found one & this is an adaptor we should be replaced by a DNADB then
  # look up the species to use and replace the current group with the DNADB group
  # (groups are held in _DNA, species are in _DNA2)
  if ( defined($dnadb_group) && defined( $dnadb_adaptors{ $lc_type } ) ) {
    $species = $registry_register{_SPECIES}{$species}{ $group }{'_DNA2'};
    $group = $dnadb_group;

    # Once we have switched to the possibility of a DNADB call now check again for
    # a switchable adaptor
    if(defined $registry_register{_SWITCHABLE}{$species}{$group}{$lc_type}) {
      return $registry_register{_SWITCHABLE}{$species}{$group}{$lc_type};
    }  
  }

  # No switchable adaptor? Ok then continue with the normal logic
  my $ret = $registry_register{_SPECIES}{$species}{ $group }{ $lc_type };

  if ( !defined($ret) ) { return }
  if ( ref($ret) )      { return $ret }

  # Not instantiated yet

  my $dba = $registry_register{_SPECIES}{$species}{ $group }{'_DB'};
  my $module = $ret;

  my $test_eval = eval "require $module"; ## no critic
  if ($@ or (!$test_eval)) {
    warning("'$module' cannot be found.\nException $@\n");
    return;
  }

  if (
    !defined(
      $registry_register{_SPECIES}{$species}{ $group }{'CHECKED'} )
    )
  {
    $registry_register{_SPECIES}{$species}{ $group }{'CHECKED'} = 1;
    $class->version_check($dba);
  }

  my $adap = "$module"->new($dba);
  Bio::EnsEMBL::Registry->add_adaptor( $species, $group, $type, $adap,
                                       'reset' );
  $ret = $adap;

  return $ret;
} ## end sub get_adaptor

=head2 get_all_adaptors

  Arg [SPECIES] : (optional) string 
                  species name to get adaptors for
  Arg [GROUP] : (optional) string 
                  group name to get adaptors for
  Arg [TYPE] : (optional) string 
                  type to get adaptors for
  Example    : @adaps = @{Bio::EnsEMBL::Registry->get_all_adaptors()};
  Returntype : ref to list of adaptors
  Exceptions : none
  Status     : Stable

=cut

sub get_all_adaptors{
  my ($class,@args)= @_;
  my ($species, $group, $type);
  my @ret=();
  my (%species_hash, %group_hash, %type_hash);


  if(@args == 1){ # Old species only one parameter
    warn("-SPECIES argument should now be used to get species adaptors");
    $species = $args[0];
  }
  else{
    # new style -SPECIES, -GROUP, -TYPE
    ($species, $group, $type) =
      rearrange([qw(SPECIES GROUP TYPE)], @args);
  }

  if(defined($species)){
    $species_hash{$species} = 1;
  }
  else{
    # get list of species
    foreach my $dba (@{$registry_register{'_DBA'}}){
      $species_hash{lc($dba->species())} = 1;
    }
  }
  if(defined($group)){
    $group_hash{$group} = 1;
  }
  else{
    foreach my $dba (@{$registry_register{'_DBA'}}){
      $group_hash{lc($dba->group())} = 1;
    }
  }

  if ( defined($type) ) {
    $type_hash{$type} = 1;
  } else {
    foreach my $dba ( @{ $registry_register{'_DBA'} } ) {
      foreach my $ty (
        @{ $registry_register{_SPECIES}{ lc( $dba->species ) }{'list'} }
        )
      {
        $type_hash{ lc($ty) } = 1;
      }
    }
  }

  ### NOW NEED TO INSTANTIATE BY CALLING get_adaptor
  foreach my $sp ( keys %species_hash ) {
    foreach my $gr ( keys %group_hash ) {
      foreach my $ty ( keys %type_hash ) {
        my $temp = $class->get_adaptor( $sp, $gr, $ty );
        if ( defined($temp) ) {
          push @ret, $temp;
        }
      }
    }
  }

  return (\@ret);
}


=head2 add_alias

  Arg [1]    : name of the species to add alias for
  Arg [2]    : name of the alias
  Example    : Bio::EnsEMBL::Registry->add_alias("Homo Sapiens","Human");
  Description: add alternative name for the species.
  Returntype : none
  Exceptions : none
  Status     : Stable

=cut

sub add_alias{
  my ($class, $species,$key) = @_;

  $registry_register{'_ALIAS'}{lc($key)} = lc($species);
  return;
}

=head2 remove_alias

  Arg [1]    : name of the species to remove alias for
  Arg [2]    : name of the alias
  Example    : Bio::EnsEMBL::Registry->remove_alias("Homo Sapiens","Human");
  Description: remove alternative name for the species.
  Returntype : none
  Exceptions : none
  Status     : Stable

=cut

sub remove_alias{
  my ($class, $species,$key) = @_;

  delete $registry_register{'_ALIAS'}{lc($key)};
  return;
}



=head2 get_alias

  Arg [1]    : name of the possible alias to get species for
  Example    : Bio::EnsEMBL::Registry->get_alias("Human");
  Description: get proper species name.
  Returntype : species name
  Exceptions : none
  Status     : Stable

=cut

sub get_alias {
  my ( $class, $key, $no_warn ) = @_;

  if ( !defined( $registry_register{'_ALIAS'}{ lc($key) } ) ) {
    if ( ( !defined( $registry_register{_SPECIES}{ lc($key) } ) ) and
         ( !defined( $registry_register{_ALIAS}{ lc($key) } ) ) )
    {
      if ( ( !defined($no_warn) ) or ( !$no_warn ) ) {
        warning( "$key is not a valid species name " .
                 "(check DB and API version)" );
      }
      return;
    }
    else { return $key }
  }

  return $registry_register{'_ALIAS'}{ lc($key) };
}

=head2 get_all_aliases

  Arg [1]    : Species name to retrieve aliases for
               (may be an alias as well).
  Example    : Bio::EnsEMBL::Registry->get_all_aliases('Homo sapiens');
  Description: Returns all known aliases for a given species (but not the
               species name/alias that was given).
  Returntype : ArrayRef of all known aliases
  Exceptions : none
  Status     : Development

=cut

sub get_all_aliases {
  my ( $class, $key ) = @_;

  my $species = $registry_register{_ALIAS}{ lc($key) };

  my @aliases;
  if ( defined($species) ) {
    foreach my $alias ( keys( %{ $registry_register{_ALIAS} } ) ) {
      if ( $species ne $alias
        && $species eq $registry_register{_ALIAS}{ lc($alias) } )
      {
        push( @aliases, $alias );
      }
    }
  }

  return \@aliases;
}

=head2 alias_exists

  Arg [1]    : name of the possible alias to get species for
  Example    : Bio::EnsEMBL::Registry->alias_exists("Human");
  Description: does the species name exist.
  Returntype : 1 if exists else 0
  Exceptions : none
  Status     : Stable

=cut

sub alias_exists {
  my ( $class, $key ) = @_;

  return defined( $registry_register{'_ALIAS'}{ lc($key) } );
}

=head2 set_disconnect_when_inactive

  Example    : Bio::EnsEMBL::Registry->set_disconnect_when_inactive();
  Description: Set the flag to make sure that the database connection is dropped if
               not being used on each database.
  Returntype : none
  Exceptions : none
  Status     : Stable

=cut

sub set_disconnect_when_inactive{
  foreach my $dba ( @{get_all_DBAdaptors()}){
    my $dbc = $dba->dbc;
    # Disconnect if connected
    $dbc->disconnect_if_idle() if $dbc->connected();
    $dbc->disconnect_when_inactive(1);
  }
  return;
}

=head2 set_reconnect_when_lost

  Example    : Bio::EnsEMBL::Registry->set_reconnect_when_lost();
  Description: Set the flag to make sure that the database connection is not lost before it's used.
               This is useful for long running jobs (over 8hrs).
  Returntype : none
  Exceptions : none
  Status     : Stable

=cut

sub set_reconnect_when_lost{
  foreach my $dba ( @{get_all_DBAdaptors()}){
    my $dbc = $dba->dbc;
    $dbc->reconnect_when_lost(1);
  }
  return;
}

=head2 disconnect_all

  Example    : Bio::EnsEMBL::Registry->disconnect_all();
  Description: disconnect from all the databases.
  Returntype : none
  Exceptions : none
  Status     : Stable

=cut

sub disconnect_all {
  foreach my $dba ( @{get_all_DBAdaptors()||[]} ){
    my $dbc = $dba->dbc;
    next unless $dbc;
    # Disconnect if connected
    $dbc->disconnect_if_idle() if $dbc->connected();
  }
  return;
}

=head get_DBAdaptor_count

  Example     : Bio::EnsEMBL::Registry->get_DBAdaptor_count();
  Description : Returns the count of database adaptors currently held by 
                the registry
  Returntype  : Int count of database adaptors currently known
  Exceptions  : None
 
=cut

sub get_DBAdaptor_count {
  return scalar(@{$registry_register{'_DBA'}}) if(defined $registry_register{'_DBA'});
  return 0;
}

=head2 change_access

  Will change the username and password for a set of databases.
  if host,user or database names are missing then these are not checked.
  So for example if you do not specify a database then ALL databases on
  the specified  host and port will be changed.

  Arg [1]    : name of the host to change access on
  Arg [2]    : port number to change access on
  Arg [3]    : name of the user to change access on
  Arg [4]    : name of the database to change access on
  Arg [5]    : name of the new user
  Arg [6]    : new password

  Example    : Bio::EnsEMBL::Registry->get_alias("Human");
  Description: change username and password on one or more databases
  Returntype : none
  Exceptions : none
  Status     : Stable

=cut

sub change_access{
  my ($self, $host,$port,$user,$dbname,$new_user,$new_pass) = @_;
  foreach my $dba ( @{$registry_register{'_DBA'}}){
    my $dbc = $dba->dbc;
    if((((!defined($host)) or ($host eq $dbc->host))) and
       (((!defined($port)) or ($port eq $dbc->port))) and
       (((!defined($user)) or ($user eq $dbc->username))) and
       ((!defined($dbname)) or ($dbname eq $dbc->dbname))){
      if($dbc->connected()){
        $dbc->db_handle->disconnect();
        $dbc->connected(undef);
      }
      # over write the username and password
      $dbc->username($new_user);
      $dbc->password($new_pass);
    }
  }
  return;
}



=head2 load_registry_from_url

  Arg [1] : string $url
  Arg [2] : (optional) integer
            If not 0, will print out all information.
  Arg [3] : (optional) integer
          This option will turn off caching for slice features, so,
          every time a set of features is retrieved, they will come
          from the database instead of the cache. This option is only
          recommended for advanced users, specially if you need to
          store and retrieve features. It might reduce performance when
          querying the database if not used properly. If in doubt, do
          not use it or ask in the developer mailing list.

  Example : load_registry_from_url(
            'mysql://anonymous@ensembldb.ensembl.org:3306');
            
            load_registry_from_url(
            'mysql://anonymous@ensembldb.ensembl.org:3306/homo_sapiens_core_65_37?group=core&species=homo_sapiens'
            );
            
            load_registry_from_url(
            'mysql://anonymous@ensembldb.ensembl.org:3306/homo_sapiens_core_65_37?group=core'
            );
            

  Description: Will load the correct versions of the ensembl
               databases for the software release it can find on
               a database instance into the registry. Also adds
               a set of standard aliases. The url format is:
               mysql://[[username][:password]@]hostname[:port].  You
               can also request a specific version for the databases
               by adding a slash and the version number but your
               script may crash as the API version won't match the
               DB version.
               
               You can also specify a database name which will cause the 
               loading of a single DBAdaptor instance. Parameters are
               mapped from a normal URL parameter set to their DBAdaptor
               equivalent. Group must be defined.
               
  Returntype : Int count of the DBAdaptor instances which can be found in the 
               registry

  Exceptions : Thrown if the given URL does not parse according to the above 
               scheme and if the specified database cannot be connected to 
               (see L<load_registry_from_db> for more information)
  Status     : Stable
 
=cut

sub load_registry_from_url {
  my ( $self, $url, $verbose, $no_cache ) = @_;
  
  if ( $url =~ /^mysql\:\/\/([^\@]+\@)?([^\:\/]+)(\:\d+)?(\/\d+)?\/?$/x ) {
    my $user_pass = $1;
    my $host      = $2;
    my $port      = $3;
    my $version   = $4;

    $user_pass =~ s/\@$//;
    my ( $user, $pass ) = $user_pass =~ m/([^\:]+)(\:.+)?/x;
    $pass    =~ s/^\://x if ($pass);
    $port    =~ s/^\://x if ($port);
    $version =~ s/^\///x if ($version);

    return $self->load_registry_from_db(
      -host       => $host,
      -user       => $user,
      -pass       => $pass,
      -port       => $port,
      -db_version => $version,
      -verbose    => $verbose,
      -no_cache   => $no_cache
    );
  }
  my $uri = parse_uri($url);
  if($uri) {
    if($uri->scheme() eq 'mysql') {
      my %params = $uri->generate_dbsql_params();
      if($params{-DBNAME}) {
        $params{-SPECIES} = $params{-DBNAME} unless $params{-SPECIES};
        $params{-NO_CACHE} = 1 if $no_cache;
        my $group = $params{-GROUP};
        my $class = $self->_group_to_adaptor_class($group);
        if($verbose) {
          printf("Loading database '%s' from group '%s' with DBAdaptor class '%s' from url %s\n", $params{-DBNAME}, $group, $class, $url);
        }
        $class->new(%params);
        return 1;
      }
    }
  }
  throw("Only MySQL URLs are accepted. Given URL was '${url}'");
} ## end sub load_registry_from_url


=head2 load_registry_from_db

  Arg [HOST] : string
                The domain name of the database host to connect to.

  Arg [USER] : string
                The name of the database user to connect with.

  Arg [PASS] : (optional) string
                The password to be used to connect to the database.

  Arg [PORT] : (optional) integer
                The port to use when connecting to the database.

  Arg [VERBOSE]: (optional) boolean
                Whether to print database messages. This includes a listing
                of all available species & databases.

  Arg [SPECIES]: (optional) string
                By default, all databases that are found on the
                server and that corresponds to the correct release
                are probed for aliases etc.  For some people,
                depending on where they are in the world, this might
                be a slow operation.  With the '-species' argument,
                one may reduce the startup time by restricting the
                set of databases that are probed to those of a
                particular species.

                Note that the latin name of the species is required,
                e.g., 'homo sapiens', 'gallus gallus', 'callithrix
                jacchus' etc.  It may be the whole species name,
                or only the first part of the name, e.g. 'homo',
                'gallus', or 'callithrix'.  This will be used in
                matching against the name of the databases.

  Arg [DB_VERSION]: (optional) integer
                By default, only databases corresponding to the
                current API version are loaded.  This argument
                allows the script to use databases from another
                version although it might not work properly.  This
                argument should only be used for production or
                testing purposes and if you really know what you are
                doing.

  Arg [WAIT_TIMEOUT]: (optional) integer
                Time in seconds for the wait timeout to happen.
                Time after which the connection is deleted if not
                used.  By default this is 28800 (8 hours), so set
                this to greater than this if your connection are
                getting deleted.  Only set this if you are having
                problems and know what you are doing.

   Arg [-NO_CACHE]: (optional) boolean
                This option will turn off caching for slice features,
                so, every time a set of features is retrieved, they
                will come from the database instead of the cache.  This
                option is only recommended for advanced users, specially
                if you need to store and retrieve features.  It might
                reduce performance when querying the database if not
                used properly.  If in doubt, do not use it or ask in the
                developer mailing list.

   Arg [SPECIES_SUFFIX]: (optional) string
                This option will append the string to the species name
                in the registry for all databases found on this server.

  Example :

    $registry->load_registry_from_db(
      -host    => 'ensembldb.ensembl.org',
      -user    => 'anonymous',
      -verbose => '1'
    );

  Description: Will load the correct versions of the Ensembl
               databases for the software release it can find on a
               database instance into the registry.  Also adds a set
               of standard aliases.

  Returntype : Int count of the DBAdaptor instances which can be found in the 
               registry due to this method call.

  Exceptions : Thrown if the given MySQL database cannot be connected to
               or there is any error whilst querying the database.
  Status     : Stable

=cut

sub load_registry_from_db {
  my ( $self, @args ) = @_;

  my ( $host,         $port,     $user,
       $pass,         $verbose,  $db_version,
       $wait_timeout, $no_cache, $species, $species_suffix, $db_prefix )
    = rearrange( [ 'HOST',         'PORT',
                   'USER',         'PASS',
                   'VERBOSE',      'DB_VERSION',
                   'WAIT_TIMEOUT', 'NO_CACHE',
                   'SPECIES', 'SPECIES_SUFFIX', 'DB_PREFIX' ],
                 @args );

  my $ignore_multi = 0;

  if ( defined($species) ) {
    $species = lc($species);
    $species =~ tr/ -/__/;
    $ignore_multi = 1;
  }
  if (!defined($species_suffix)) {
    $species_suffix = "";
  }
  if (defined($db_prefix)) {
    $db_prefix = $db_prefix . '_';
  } else {
    $db_prefix = '';
  }

  if(! defined $db_version) {
    # Do checking for the -DB_VERSION flag which can be mis-spelt. Regex assembled using:
    # perl -MRegexp::Assemble -e '$r=Regexp::Assemble->new(); $r->add($_) for ("-dbversion","-version","-verion","-verison"); print $r->re, "\n";'
    my %hashed_args = @args;
    my ($possible_key) = grep { $_ =~ /(?-xism:-(?:ver(?:is?|si)|dbversi)on)/xism } keys %hashed_args;
    if($possible_key) {
      my $msg = sprintf(q{Detected no -DB_VERSION flag but found '%s'; assuming a mis-spelling. Please fix}, $possible_key);
      warning($msg);
      $db_version = $hashed_args{$possible_key};
    }
  }


  my $ontology_db;
  my $ontology_version;

  my $taxonomy_db;

  my $production_dba_ok = 
    eval { require Bio::EnsEMBL::Production::DBSQL::DBAdaptor; 1 };
  my $production_db;
  my $production_version;

  my $stable_ids_db;
  my $stable_ids_version;

  $user ||= "ensro";
  if ( !defined($port) ) {
    $port = 3306;
    if ( $host eq "ensembldb.ensembl.org" && defined($db_version) && $db_version < 48 ) {
      $port = 4306;
    }
  }

  $wait_timeout ||= 0;
  
  my $original_count = $self->get_DBAdaptor_count();

  my $err_pattern = 'Cannot %s to the Ensembl MySQL server at %s:%d; check your settings & DBI error message: %s';

  my $dbh = DBI->connect( "DBI:mysql:host=$host;port=$port", $user, $pass ) or
            throw(sprintf($err_pattern, 'connect', $host, $port, $DBI::errstr));
  $dbh->ping() or 
            throw(sprintf($err_pattern, 'ping', $host, $port, $DBI::errstr));
  
  my $res = $dbh->selectall_arrayref('SHOW DATABASES');
  my @dbnames = map { $_->[0] } @$res;

  my %temp;
  my $software_version = software_version();

  if ( defined($db_version) ) {
    $software_version = $db_version;
  }

  if ($verbose) {
    printf( "Will only load v%d databases\n", $software_version );
  }

  # From the list of all the databses create a tempory hash of those we
  # are interested in

  for my $db (@dbnames) {
    if ( $db =~ /^(\w+_collection_\w+(?:_\d+)?)_((\d+)_\w+)/ )
    {    # NEEDS TO BE FIRST TO PICK UP COLLECTION DBS
      if ( $3 eq $software_version ) {
        $temp{$1} = $2;
      }
    } elsif ( $db =~ /^(.+)_(userdata)$/x ) {
      $temp{$1} = $2;
    } elsif (
      $db =~ /^(ensembl_compara # compara database
                        (?:_\w+)*?)     # optional ensembl genomes bit
                        _
                        (\d+)$/x )
    {    # db version
      if ( $2 eq $software_version ) {
        $temp{$1} = $2;
      }
    } elsif ( $db =~ /^(ensembl_ancestral(?:_\w+?)*?)_(\d+)$/x ) {
      if ( $2 eq $software_version ) {
        $temp{$1} = $2;
      }
    } elsif ( $db =~ /^ensembl(?:genomes)?_ontology_(?:\d+_)?(\d+)/x ) {
      if ( $1 eq $software_version ) {
        $ontology_db      = $db;
        $ontology_version = $1;
      }
    } elsif ( $db =~ /^ncbi_taxonomy$/ ) {
        $taxonomy_db      = $db;
    } elsif ( $production_dba_ok and $db =~ /^ensembl(?:genomes)?_production(_\d+)?/x ) {
      # production db can come with no version (i.e. that on ens-staging1),
      # but it's backed up with a release number
      my $version = $1;
      if ($version) {
	$version =~ s/_//;
	if ($software_version and $version eq $software_version) {
	  $production_db      = $db;
	  $production_version = $version;
	} 
      } else { # this is the default choice
	$production_db = $db if $db =~ /^ensembl(?:genomes)?_production$/;
      }
    } elsif ( $db =~ /^ensembl(?:genomes)?_stable_ids_(?:\d+_)?(\d+)/x ) {
      if ( $1 eq $software_version ) {
        $stable_ids_db      = $db;
        $stable_ids_version = $1;
      }

    } elsif (
      $db =~ /^(?:$db_prefix)([a-z]+_[a-z0-9]+(?:_[a-z0-9]+)? # species name e.g. homo_sapiens or canis_lupus_familiaris
           _
           [a-z]+            # db type
           (?:_\d+)?)        # optional end bit for ensembl genomes databases
           _
           (\d+)             # database release
           _
           (\w+)$             # assembly number can have letters too e.g 37c
           /x
      )
    {

      # Species specific databases (core, cdna, vega etc.)

      my ( $sp_name, $db_rel, $assem ) = ( $1, $2, $3 );
      if ($db_prefix) { $sp_name = $db_prefix . $sp_name; }

      if ( !defined($species) || $sp_name =~ /^$species/ ) {
        if ( $db_rel eq $software_version ) {
          $temp{$sp_name} = $db_rel . "_" . $assem;
        }
      }

    } else {
      # warn( sprintf( "Skipping database '%s'\n", $db ) );
    }
  } ## end for my $db (@dbnames)

  @dbnames = ();

  foreach my $key ( keys %temp ) {
    push @dbnames, $key . "_" . $temp{$key};
  }

  # Register Core like databases
  my $core_like_dbs_found = 0;
  foreach my $type (qw(core cdna vega vega_update otherfeatures rnaseq)) {

    my @dbs = grep { /^(?:$db_prefix)[a-z]+_[a-z0-9]+(?:_[a-z0-9]+)?  # species name
                       _
                       $type            # the database type
                       _
                       (?:\d+_)?         # optional end bit for ensembl genomes
                       \d+               # database release
                       _
                       /x } @dbnames;

    if(@dbs) {
      $core_like_dbs_found = 1;
    }

    foreach my $database (@dbs) {
      if ( index( $database, 'collection' ) != -1 ) {
        # Skip multi-species databases.
        next;
      }
    

      my ( $prefix, $species, $num ) =
        ( $database =~ /(^$db_prefix)([a-z]+_[a-z0-9]+(?:_[a-z0-9]+)?)  # species name
                     _
                     $type                   # type
                     _
                     (?:\d+_)?               # optional endbit for ensembl genomes
                     (\d+)                   # databases release
                     _
                      /x );

      if(!defined($species)){
        warn "Cannot extract species name from database '$database'";
      }

      my $dba =
        Bio::EnsEMBL::DBSQL::DBAdaptor->new(
                                         -group        => $type,
                                         -species      => $species.$species_suffix,
                                         -host         => $host,
                                         -user         => $user,
                                         -pass         => $pass,
                                         -port         => $port,
                                         -dbname       => $database,
                                         -wait_timeout => $wait_timeout,
                                         -no_cache     => $no_cache );

      if ($verbose) {
        printf( "Species '%s' loaded from database '%s'\n",
                $species, $database );
      }
    }
  }

  # Register multi-species databases

  my @multi_dbs = grep { /^\w+_collection_core_\w+$/ } @dbnames;

  if (!$ignore_multi) {
    foreach my $multidb (@multi_dbs) {
      my $sth = $dbh->prepare(
        sprintf(
          "SELECT species_id, meta_value FROM %s.meta "
            . "WHERE meta_key = 'species.db_name'",
          $dbh->quote_identifier($multidb) ) );
  
      $sth->execute();
  
      my ( $species_id, $species );
      $sth->bind_columns( \( $species_id, $species ) );
  
      while ( $sth->fetch() ) {
        my $dba = Bio::EnsEMBL::DBSQL::DBAdaptor->new(
          -group           => "core",
          -species         => $species.$species_suffix,
          -species_id      => $species_id,
          -multispecies_db => 1,
          -host            => $host,
          -user            => $user,
          -pass            => $pass,
          -port            => $port,
          -dbname          => $multidb,
          -wait_timeout    => $wait_timeout,
          -no_cache        => $no_cache
        );
  
        if ($verbose) {
          printf( "Species '%s' (id:%d) loaded from database '%s'\n",
            $species, $species_id, $multidb );
        }
      }
    } ## end foreach my $multidb (@multi_dbs)
  }

  if(!$core_like_dbs_found && $verbose) {
    print("No core-like databases found. Check your DB_VERSION (used '$software_version')\n");
  }  

  # User upload DBs

  my @userupload_dbs = grep { /_userdata$/ } @dbnames;
  if (!$ignore_multi) {
    for my $userupload_db (@userupload_dbs) {
      if ( index( $userupload_db, 'collection' ) != -1 ) {
        # Skip multi-species databases.
        next;
      }
  
      my ($species) = ( $userupload_db =~ /(^.+)_userdata$/ );
      my $dba =
        Bio::EnsEMBL::DBSQL::DBAdaptor->new(
                                           -group        => "userupload",
                                           -species      => $species.$species_suffix,
                                           -host         => $host,
                                           -user         => $user,
                                           -pass         => $pass,
                                           -port         => $port,
                                           -wait_timeout => $wait_timeout,
                                           -dbname   => $userupload_db,
                                           -no_cache => $no_cache );
  
      if ($verbose) {
        printf( "%s loaded\n", $userupload_db );
      }
    }
  }

  # Register multi-species userupload databases.
  my @userdata_multidbs = grep { /^.+_collection_userdata$/ } @dbnames;

  if (!$ignore_multi) {
    foreach my $multidb (@userdata_multidbs) {
      my $sth = $dbh->prepare(
        sprintf(
          "SELECT species_id, meta_value FROM %s.meta "
            . "WHERE meta_key = 'species.db_name'",
          $dbh->quote_identifier($multidb) ) );
  
      $sth->execute();
  
      my ( $species_id, $species );
      $sth->bind_columns( \( $species_id, $species ) );
  
      while ( $sth->fetch() ) {
        my $dba = Bio::EnsEMBL::DBSQL::DBAdaptor->new(
          -group           => "userupload",
          -species         => $species.$species_suffix,
          -species_id      => $species_id,
          -multispecies_db => 1,
          -host            => $host,
          -user            => $user,
          -pass            => $pass,
          -port            => $port,
          -dbname          => $multidb,
          -wait_timeout    => $wait_timeout,
          -no_cache        => $no_cache
        );
  
        if ($verbose) {
          printf( "Species '%s' (id:%d) loaded from database '%s'\n",
            $species, $species_id, $multidb );
        }
      }
    } ## end foreach my $multidb (@userdata_multidbs)
  }

  # Variation

  my $test_eval = eval "require Bio::EnsEMBL::Variation::DBSQL::DBAdaptor"; ## no critic
  if ($@or (!$test_eval)) {
    # Ignore variations as code required not there for this
    if ($verbose) {
      print(
           "Bio::EnsEMBL::Variation::DBSQL::DBAdaptor module not found "
             . "so variation databases will be ignored if found\n" );
    }
  } 
  else {
    my @variation_dbs =
      grep { /^[a-z]+_[a-z0-9]+(?:_[a-z0-9]+)?_variation_(?:\d+_)?\d+_/ } @dbnames;

    if(! @variation_dbs && $verbose) {
      print("No variation databases found\n");
    }

    for my $variation_db (@variation_dbs) {
	
      if ( index( $variation_db, 'collection' ) != -1 ) {
	  # Skip multi-species databases.
	  next;
      }

      my ( $species, $num ) =
        ( $variation_db =~ /(^[a-z]+_[a-z0-9]+(?:_[a-z0-9]+)?)_variation_(?:\d+_)?(\d+)_/ );
      my $dba =
        Bio::EnsEMBL::Variation::DBSQL::DBAdaptor->new(
                                         -group        => "variation",
                                         -species      => $species.$species_suffix,
                                         -host         => $host,
                                         -user         => $user,
                                         -pass         => $pass,
                                         -port         => $port,
                                         -wait_timeout => $wait_timeout,
                                         -dbname       => $variation_db,
                                         -no_cache     => $no_cache );

      if ($verbose) {
	  printf( "%s loaded\n", $variation_db );
      }
    }

    # Register variation multispecies databases
    my @variation_multidbs =
      grep { /^\w+_collection_variation_\w+$/ } @dbnames;

    if (!$ignore_multi) {
      foreach my $multidb (@variation_multidbs) {
        my $sth = $dbh->prepare(
          sprintf( 'SELECT species_id, meta_value FROM %s.meta ',
            $dbh->quote_identifier($multidb) )
             . "WHERE meta_key = 'species.db_name'"
        );
  
        $sth->execute();
  
        my ( $species_id, $species );
        $sth->bind_columns( \( $species_id, $species ) );
  
        while ( $sth->fetch() ) {
          my $dba = Bio::EnsEMBL::Variation::DBSQL::DBAdaptor->new(
            -group           => 'variation',
            -species         => $species.$species_suffix,
            -species_id      => $species_id,
            -multispecies_db => 1,
            -host            => $host,
            -user            => $user,
            -pass            => $pass,
            -port            => $port,
            -dbname          => $multidb,
            -wait_timeout    => $wait_timeout,
            -no_cache        => $no_cache
          );
  
          if ($verbose) {
            printf( "Species '%s' (id:%d) loaded from database '%s'\n",
              $species, $species_id, $multidb );
          }
        }
      } ## end foreach my $multidb (@variation_multidbs)
    }
  }

  my $func_eval = eval "require Bio::EnsEMBL::Funcgen::DBSQL::DBAdaptor"; ## no critic
  if ($@ or (!$func_eval)) {
    if ($verbose) {
      # Ignore funcgen DBs as code required not there for this
      print("Bio::EnsEMBL::Funcgen::DBSQL::DBAdaptor module not found "
          . "so functional genomics databases will be ignored if found\n"
      );
    }
  } else {
    my @funcgen_dbs =
      grep { /^[a-z]+_[a-z0-9]+(?:_[a-z0-9]+)?_funcgen_(?:\d+_)?\d+_/ } @dbnames;
      
    if(! @funcgen_dbs && $verbose) {
      print("No funcgen databases found\n");
    }

    for my $funcgen_db (@funcgen_dbs) {
      if ( index( $funcgen_db, 'collection' ) != -1 ) {
        # Skip multi-species databases.
        next;
      }

      my ( $species, $num ) =
        ( $funcgen_db =~ /(^[a-z]+_[a-z0-9]+(?:_[a-z0-9]+)?)_funcgen_(?:\d+_)?(\d+)_/ );
      my $dba = Bio::EnsEMBL::Funcgen::DBSQL::DBAdaptor->new(
        -group        => "funcgen",
        -species      => $species.$species_suffix,
        -host         => $host,
        -user         => $user,
        -pass         => $pass,
        -port         => $port,
        -wait_timeout => $wait_timeout,
        -dbname       => $funcgen_db,
        -no_cache     => $no_cache
      );

      if ($verbose) {
        printf( "%s loaded\n", $funcgen_db );
      }
    }

    # Register functional genomics multispecies databases
    my @funcgen_multidbs =
      grep { /^\w+_collection_funcgen_\w+$/ } @dbnames;

    if (!$ignore_multi) {
      foreach my $multidb (@funcgen_multidbs) {
        my $sth = $dbh->prepare(
          sprintf( 'SELECT species_id, meta_value FROM %s.meta ',
            $dbh->quote_identifier($multidb) )
            . "WHERE meta_key = 'species.db_name'"
        );
  
        $sth->execute();
  
        my ( $species_id, $species );
        $sth->bind_columns( \( $species_id, $species ) );
  
        while ( $sth->fetch() ) {
          my $dba = Bio::EnsEMBL::Funcgen::DBSQL::DBAdaptor->new(
            -group           => 'funcgen',
            -species         => $species.$species_suffix,
            -species_id      => $species_id,
            -multispecies_db => 1,
            -host            => $host,
            -user            => $user,
            -pass            => $pass,
            -port            => $port,
            -dbname          => $multidb,
            -wait_timeout    => $wait_timeout,
            -no_cache        => $no_cache
          );
  
          if ($verbose) {
            printf( "Species '%s' (id:%d) loaded from database '%s'\n",
              $species, $species_id, $multidb );
          }
        }
      } ## end foreach my $multidb (@funcgen_multidbs)
    }
  } ## end else [ if ($@) ]

  # Compara

  my @compara_dbs = grep { /^ensembl_compara/ } @dbnames;

  if (!$ignore_multi) {
    if (@compara_dbs) {
      my $comp_eval = eval "require Bio::EnsEMBL::Compara::DBSQL::DBAdaptor"; ## no critic
      if ($@ or (!$comp_eval)) {
        # Ignore Compara as code required not there for this
        if ($verbose) {
          printf(
            "Bio::EnsEMBL::Compara::DBSQL::DBAdaptor "
              . "not found so the following compara "
              . "databases will be ignored: %s\n",
            join( ', ', @compara_dbs ) );
        }
      } else {
        foreach my $compara_db (@compara_dbs) {
          # Looking for EnsEMBL Genomes Comparas.
          # ensembl_compara_bacteria_2_53 is registered as
          # 'bacteria', ensembl_compara_pan_homology_2_53 is
          # registered as 'pan_homology', ensembl_compara_53 is
          # registered as 'multi', and the alias 'compara' still
          # operates.
  
          my ($species) =
            $compara_db =~ /^ensembl_compara_(\w+)(?:_\d+){2}$/xm;
  
          $species ||= 'multi';
  
          my $dba = Bio::EnsEMBL::Compara::DBSQL::DBAdaptor->new(
            -group        => 'compara',
            -species      => $species.$species_suffix,
            -host         => $host,
            -user         => $user,
            -pass         => $pass,
            -port         => $port,
            -wait_timeout => $wait_timeout,
            -dbname       => $compara_db,
            -no_cache     => $no_cache
          );
  
          if ($verbose) {
            printf( "%s loaded\n", $compara_db );
          }
        } ## end foreach my $compara_db (@compara_dbs)
      } ## end else [ if ($@)
    } elsif ($verbose) {
      print("No Compara databases found\n");
    }
  }

  # Ancestral sequences

  my @ancestral_dbs =
    sort grep { /^ensembl_ancestral/ } @dbnames;

  if (@ancestral_dbs && !$ignore_multi) {
    my $ancestral_db = shift @ancestral_dbs;

    my $dba = Bio::EnsEMBL::DBSQL::DBAdaptor->new(
      -group        => 'core',
      -species      => 'Ancestral sequences'.$species_suffix,
      -host         => $host,
      -user         => $user,
      -pass         => $pass,
      -port         => $port,
      -wait_timeout => $wait_timeout,
      -dbname       => $ancestral_db,
      -no_cache     => $no_cache
    );

    if ($verbose) {
      printf( "%s loaded\n", $ancestral_db );

      if (@ancestral_dbs) {
        # If we still had some more then report the problem.
        printf(
          "Multiple ancestral databases found.\n"
            . "Ignoring the following: %s\n",
          join( ', ', @ancestral_dbs ) );
      }
    }
  } elsif ($verbose) {
    print("No ancestral database found\n");
  }

  # Ontology

  if ( defined($ontology_version) && $ontology_version != 0 && !$ignore_multi) {
    require Bio::EnsEMBL::DBSQL::OntologyDBAdaptor;

    my $dba =
      Bio::EnsEMBL::DBSQL::OntologyDBAdaptor->new(
                                '-species' => 'multi' . $species_suffix,
                                '-group'   => 'ontology',
                                '-host'    => $host,
                                '-port'    => $port,
                                '-user'    => $user,
                                '-pass'    => $pass,
                                '-dbname'  => $ontology_db, );

    if ($verbose) {
      printf( "%s loaded\n", $ontology_db );
    }
  }
  elsif ($verbose) {
    print("No ontology database found\n");
  }

  # Taxonomy

  if ( defined $taxonomy_db) {
<<<<<<< HEAD
    require Bio::EnsEMBL::Taxonomy::DBSQL::TaxonomyDBAdaptor;
    my $dba =
      Bio::EnsEMBL::Taxonomy::DBSQL::TaxonomyDBAdaptor->new(
=======
     
    my $has_taxonomy = eval {require Bio::EnsEMBL::Taxonomy::DBSQL::TaxonomyDBAdaptor};
    if($@ or (!defined $has_taxonomy)) {
        if($verbose) {
          print "ensembl_taxonomy API not found - ignoring $taxonomy_db\n";
        }
    } else {
        my $dba = Bio::EnsEMBL::Taxonomy::DBSQL::TaxonomyDBAdaptor->new(
>>>>>>> 0c98601e
                                '-species' => 'multi' . $species_suffix,
                                '-group'   => 'taxonomy',
                                '-host'    => $host,
                                '-port'    => $port,
                                '-user'    => $user,
                                '-pass'    => $pass,
                                '-dbname'  => $taxonomy_db, );

       if ($verbose) {
         printf( "%s loaded\n", $taxonomy_db );
       }
     }
  }
  elsif ($verbose) {
    print("No taxonomy database found\n");
  }

  # Production

  if ( $production_dba_ok and defined($production_db) && !$ignore_multi) {
    # require Bio::EnsEMBL::Production::DBSQL::DBAdaptor;

    my $dba =
      Bio::EnsEMBL::Production::DBSQL::DBAdaptor->new(
                                '-species' => 'multi' . $species_suffix,
                                '-group'   => 'production',
                                '-host'    => $host,
                                '-port'    => $port,
                                '-user'    => $user,
                                '-pass'    => $pass,
                                '-dbname'  => $production_db, );

    if ($verbose) {
      printf( "%s loaded\n", $production_db );
    }
  }
  elsif ($verbose) {
    print("No production database or adaptor found\n");
  }

  # Stable IDs

  if ( defined($stable_ids_db) && $stable_ids_version != 0 && !$ignore_multi) {

    my $dba =
      Bio::EnsEMBL::DBSQL::DBAdaptor->new(
                                '-species' => 'multi' . $species_suffix,
                                '-group'   => 'stable_ids',
                                '-host'    => $host,
                                '-port'    => $port,
                                '-user'    => $user,
                                '-pass'    => $pass,
                                '-dbname'  => $stable_ids_db, );

    if ($verbose) {
      printf( "%s loaded\n", $stable_ids_db );
    }      

  }


  Bio::EnsEMBL::Utils::ConfigRegistry->add_alias(
    -species => 'multi'.$species_suffix,
    -alias   => ['compara'.$species_suffix] );

  Bio::EnsEMBL::Utils::ConfigRegistry->add_alias(
    -species => 'multi'.$species_suffix,
    -alias   => ['ontology'.$species_suffix] );

  $production_dba_ok and 
    Bio::EnsEMBL::Utils::ConfigRegistry->add_alias(
						   -species => 'multi'.$species_suffix,
						   -alias   => ['production'.$species_suffix] );

  Bio::EnsEMBL::Utils::ConfigRegistry->add_alias(
    -species => 'multi'.$species_suffix,
    -alias   => ['stable_ids'.$species_suffix] );

  Bio::EnsEMBL::Utils::ConfigRegistry->add_alias(
    -species => 'Ancestral sequences'.$species_suffix,
    -alias   => ['ancestral_sequences'.$species_suffix] );

  # Register aliases as found in adaptor meta tables.

  $self->find_and_add_aliases( '-handle'         => $dbh,
                               '-species_suffix' => $species_suffix );

  $dbh->disconnect();
  
  my $count = $self->get_DBAdaptor_count() - $original_count;
  return $count >= 0 ? $count : 0; 

} ## end sub load_registry_from_db

=head2 _group_to_adaptor_class

  Arg [1]       : The group you wish to decode to an adaptor class
  Example       : Bio::EnsEMBL::Registry->_group_to_adaptor_class('core');
  Description   : Has an internal lookup of groups to their adaptor classes
  Returntype    : String
  Exceptions    : Thrown if the group is unknown
  Status        : Stable

=cut

sub _group_to_adaptor_class {
  my ($self, $group) = @_;
  my $class = {
    core => 'Bio::EnsEMBL::DBSQL::DBAdaptor',
    cdna => 'Bio::EnsEMBL::DBSQL::DBAdaptor',
    otherfeatures => 'Bio::EnsEMBL::DBSQL::DBAdaptor',
    rnaseq => 'Bio::EnsEMBL::DBSQL::DBAdaptor',
    vega => 'Bio::EnsEMBL::DBSQL::DBAdaptor',
    variation => 'Bio::EnsEMBL::Variation::DBSQL::DBAdaptor',
    funcgen => 'Bio::EnsEMBL::Funcgen::DBSQL::DBAdaptor',
    compara => 'Bio::EnsEMBL::Compara::DBSQL::DBAdaptor',
  }->{$group};
  throw "Group '${group}' is unknown" if ! $class;
  return $class;
}


=head2 find_and_add_aliases

  Arg [ADAPTOR] : (optional) Bio::EnsEMBL::DBSQL::DBAdaptor
                  The adaptor to use to retrieve aliases from.

  Arg [GROUP]   : (optional) string
                  The group you want to find aliases for. If not
                  given assumes all types.

  Arg [HANDLE]  : (optional) DBI database handle
                  A connected database handle to use instead of
                  the database handles stored in the DBAdaptors.
                  Bypasses the use of MetaContainer.

  Arg [SPECIES_SUFFIX]: (optional) string
                  This option will append the string to the species
                  name in the registry for all databases.

  Example       : Bio::EnsEMBL::Registry->find_and_add_aliases(
                    -ADAPTOR => $dba,
                    -GROUP   => 'core'
                  );

  Description   : Looks in the meta container for each database for
                  an entry called "species.alias".  If any are found
                  then the species adaptor is registered to that
                  set of aliases.  This can work across any adaptor
                  which has a MetaContainer.  If no MetaContainer
                  can be returned from a given adaptor then no alias
                  searching is performed.

  Return type   : none
  Exceptions    : Throws if an alias is found in more than one species.
  Status        : Stable

=cut

sub find_and_add_aliases {
  my $class = shift ;

  my ($adaptor, $group, $dbh, $species_suffix ) =
    rearrange( [ 'ADAPTOR', 'GROUP', 'HANDLE', 'SPECIES_SUFFIX' ], @_ );
  
  #Can be undef; needs to be something to avoid warnings
  $species_suffix ||=  q{};

  my @dbas;
  if ( defined($adaptor) ) {
    @dbas = ($adaptor);
  } elsif ( defined($dbh) ) {

    if ( length($species_suffix) > 0 ) {
      my @full = @{ $class->get_all_DBAdaptors( '-GROUP' => $group ) };

      foreach my $db (@full) {
        if ( $db->species =~ /$species_suffix/ ) {
          push( @dbas, $db );
        }
      }

    } else {
      @dbas = @{ $class->get_all_DBAdaptors( '-GROUP' => $group ) };
    }

  } else {
    @dbas = @{ $class->get_all_DBAdaptors( '-GROUP' => $group ) };
  }
  
  my $aliases_for_dbc = {};

  foreach my $dba (@dbas) {
    my @aliases;
    my $species = $dba->species();

    if ( defined($dbh) ) {
    	
    	my $dbname = $dba->dbc()->dbname();

          if (!defined $aliases_for_dbc->{$dbname}) {

                my $sth = $dbh->prepare(sprintf("SELECT species_id,meta_value FROM %s.meta " 
                    . "WHERE meta_key = 'species.alias' ", $dbh->quote_identifier($dbname))
                );

                # Execute, and don't care about errors (there will be errors for
                # databases without a 'meta' table.
                $sth->{'PrintError'} = 0;
                $sth->{'RaiseError'} = 0;
                if (!$sth->execute()) { next }
                $sth->{'PrintError'} = $dbh->{'PrintError'};
                $sth->{'RaiseError'} = $dbh->{'RaiseError'};

                my $alias;
                my $species_id;
                $sth->bind_columns(\$species_id, \$alias);
                while ($sth->fetch()) {
                  push(@{$aliases_for_dbc->{$dbname}{$species_id}}, $alias);
                }
          }

          @aliases = @{$aliases_for_dbc->{$dbname}{$dba->species_id()}||[]}

    } else {
      my $meta_container = eval { $dba->get_MetaContainer() };

      if ( defined($meta_container) ) {
        push( @aliases,
              @{ $meta_container->list_value_by_key('species.alias') }
        );
      }

      # Need to disconnect so we do not spam the MySQL servers trying to
      # get aliases.  Can only call disonnect if dbc was defined.
      if ( defined( $dba->dbc() ) ) {
        $dba->dbc()->disconnect_if_idle();
      }
    }

    foreach my $alias (@aliases) {
      my $alias_suffix = $alias.$species_suffix;
      #Lowercase because stored aliases are lowercased
      my $lc_species = lc($species);
      my $lc_alias_suffix = lc($alias_suffix);
      if (   !$class->alias_exists( $alias_suffix )
           && $lc_species ne $lc_alias_suffix )
      {
        $class->add_alias( $species, $alias_suffix );
      } elsif (
             $lc_species ne $class->get_alias( $alias_suffix ) )
      {
        $class->remove_alias( $species, $alias_suffix );
      }
    }

  } ## end foreach my $dba (@dbas)
  return;
} ## end sub find_and_add_aliases


=head2 load_registry_from_multiple_dbs

  Arg [1]   : Array of hashes, each hash being a set of arguments to
              load_registry_from_db() (see above).

  Example   :

    $registry->load_registry_from_multiple_dbs( {
        '-host'    => 'ensembldb.ensembl.org',
        '-user'    => 'anonymous',
        '-verbose' => '1'
      },
      {
        '-host'     => 'server.example.com',
        '-user'     => 'anonymouse',
        '-password' => 'cheese',
        '-verbose'  => '1'
      } );

  Description:  Will call load_registry_from_db() (see above)
                multiple times and merge the resulting registries
                into one, effectively allowing a user to connect to
                databases on multiple database servers from within
                one program.

                If a database is found on more than one server, the
                first found instance of that database will be used.

  Returntype : Int count of the DBAdaptor instances which can be found in the 
               registry

=cut

sub load_registry_from_multiple_dbs {
  my ( $self, @args ) = @_;

  my $original_count = $self->get_DBAdaptor_count();

  my %merged_register = %registry_register;

  foreach my $arg (@args) {
    local %registry_register = ();

    my $verbose;

    ($verbose) = rearrange( ['VERBOSE'], %{$arg} );

    $self->load_registry_from_db( %{$arg} );

    #
    # Merge the localized %registry_register into %merged_register.
    #

    # Merge the _SPECIES and _ALIAS sections of %registry_register.
    foreach my $section ( 'Species', 'Alias' ) {
      my $section_key = '_' . uc($section);

      while ( my ( $key, $value ) =
        each( %{ $registry_register{$section_key} } ) )
      {
        if ( !exists( $merged_register{$section_key}{$key} ) ) {
          $merged_register{$section_key}{$key} = $value;
        } elsif ($verbose) {
          printf( "%s '%s' found on multiple servers, "
              . "using first found\n",
            $section, $key );
        }
      }
    }
  } ## end foreach my $arg (@args)

  # Add the DBAs from the _SPECIES section into the _DBA section.
  foreach my $species_hash ( values( %{ $merged_register{_SPECIES} } ) )
  {
    foreach my $group_hash ( values( %{$species_hash} ) ) {
      if ( ref($group_hash) eq 'HASH' && exists( $group_hash->{_DB} ) )
      {
        push( @{ $merged_register{_DBA} }, $group_hash->{_DB} );
      }
    }
  }

  %registry_register = %merged_register;
  
  my $count = $self->get_DBAdaptor_count() - $original_count;
  return $count >= 0 ? $count : 0; 
} ## end sub load_registry_from_multiple_dbs

#
# Web specific routines
#

=head2 DEPRECATED load_registry_with_web_adaptors

  DEPRECATED: Use load_registry_from_db instead.

=cut

sub load_registry_with_web_adaptors{
  my $class = shift;

  deprecate('load_registry_with_web_adaptors is deprecated and will be removed in e87. Please use the load_registry_from_db instead'); 
  my $site_eval = eval{ require SiteDefs };
  if ($@ or (!defined($site_eval))){ die "Can't use SiteDefs.pm - $@\n"; }
    SiteDefs->import(qw(:ALL));

  my $species_eval = eval{ require SpeciesDefs };
  if ($@ or (!defined($species_eval))){ die "Can't use SpeciesDefs.pm - $@\n"; }
  my $conf = new SpeciesDefs();
  
  my %species_alias = %{$SiteDefs::ENSEMBL_SPECIES_ALIASES};

  foreach my $spec (keys %species_alias){
    Bio::EnsEMBL::Registry->add_alias($species_alias{$spec},$spec);
  }
  return;
}

=head2 set_default_track

  Sets a flag to say that that this species/group are a default track and do not
  need to be added as another web track.

  Arg [1]    : name of the species to get the adaptors for in the registry.
  Arg [2]    : name of the type to get the adaptors for in the registry.
  Example    : $merged = Bio::EnsEMBL::Registry->set_default_track("Human","core");
  Returntype : none
  Exceptions : none
  Status     : At Risk.

=cut

sub set_default_track {
  my ( $class, $species, $group ) = @_;

  $species = get_alias($species);
  $registry_register{'def_track'}{$species}{ lc($group) } = 1;
  return;
}

=head2 default_track

  Check flag to see if this is a default track

  Arg [1]    : name of the species to get the adaptors for in the registry.
  Arg [2]    : name of the type to get the adaptors for in the registry.
  Example    : $merged = Bio::EnsEMBL::Registry->set_default_track("Human","core");
  Returntype : int 
  Exceptions : none
  Status     : At Risk.

=cut

sub default_track {
  my ( $class, $species, $group ) = @_;

  $species = get_alias($species);
  if (
    defined( $registry_register{'def_track'}{$species}{ lc($group) } ) )
  {
    return 1;
  }

  return 0;
}


=head2 add_new_tracks

  Will add new gene tracks to the configuration of the WEB server if they are
  not of the type default and the configuration already has genes in the display.

  Arg [1]    : hash of the default configuration of the web page
  Returntype : none
  Exceptions : none
  Called by  : UserConfig.pm
  Status     : At Risk.
  
=cut

sub add_new_tracks{
  my($class, $conf, $pos) = @_;

  my $start = 0;
  my $reg = $class;
  my $species_reg = $reg->get_alias($conf->{'species'},"nothrow");
  my %pars;
#  print STDERR "Species $species_reg check for default tracks\n";
  if(defined($species_reg)){
    foreach my $dba (@{$reg->get_all_DBAdaptors()}){
      if(!$reg->default_track($dba->species,$dba->group)){
        $pars{'available'} = "species ".$reg->get_alias($dba->species());
        $pars{'db_alias'} = $dba->group();
#       print STDERR "Adding new track for ".$dba->species."\t".$dba->group."\n";
        $conf->add_new_track_generictranscript('',$dba->group(), "black",$pos,%pars);
        $pos++;
      }
    }
  }
  return $pos;

}

=head2 no_version_check
  
  getter/setter for whether to run the version checking
  
  Arg[0]     : (optional) int
  Returntype : int or undef if not set
  Exceptions : none
  Status     : At Risk.

=cut
  
sub no_version_check {
  my ( $self, $arg ) = @_;
  ( defined $arg )
    && ( $registry_register{'_no_version_check'} = $arg );

  return $registry_register{'_no_version_check'};
}

=head2 no_cache_warnings

  Arg[0]      : boolean for turning the flag on and off
  Description : Turns off any warnings about not using caching in all available 
                adaptors. 
  Returntype  : boolean Current status
  Exceptions  : None

=cut

sub no_cache_warnings {
  my ($self, $arg) = @_;
  if(defined $arg) {
    $Bio::EnsEMBL::DBSQL::BaseFeatureAdaptor::SILENCE_CACHE_WARNINGS = $arg;
  }
  return $Bio::EnsEMBL::DBSQL::BaseFeatureAdaptor::SILENCE_CACHE_WARNINGS;
}

  
=head2 version_check
  
  run the database/API code version check for a DBAdaptor
  
  Arg[0]     : DBAdaptor to check
  Returntype : int 1 if okay, 0 if not the same 
  Exceptions : none
  Status     : At Risk.

=cut
  
  
sub version_check {
  my ( $self, $dba ) = @_;

  # Check the datbase and versions match
  # give warning if they do not.
  my $check = no_version_check();

  if ( (
      defined( $ENV{HOME} )
      and ( -e $ENV{HOME} . "/.ensemblapi_no_version_check" ) )
    or ( defined($check) and ( $check != 0 ) ) )
  {
    return 1;
  }

  my $mca =
    $self->get_adaptor( $dba->species(), $dba->group(),
    "MetaContainer" );

  my $database_version = 0;
  if ( defined($mca) ) {
    $database_version = $mca->get_schema_version();
  }

  if ( $database_version == 0 ) {
    # Try to work out the version
    if ( $dba->dbc()->dbname() =~ /^_test_db_/x ) {
      return 1;
    }
    if ( $dba->dbc()->dbname() =~ /(\d+)_\S+$/x ) {
      $database_version = $1;
    } elsif ( $dba->dbc()->dbname() =~ /ensembl_compara_(\d+)/x ) {
      $database_version = $1;
    } elsif ( $dba->dbc()->dbname() =~ /ensembl_help_(\d+)/x ) {
      $database_version = $1;
    } elsif ( $dba->dbc()->dbname() =~ /ensembl_ontology_(\d+)/x ) {
      $database_version = $1;
    } elsif ( $dba->dbc()->dbname() =~ /ensembl_stable_ids_(\d+)/x ) {
      $database_version = $1;
    } else {
      warn(
        sprintf(
          "No database version for database %s "
            . ". You must be using a post version 34 database "
            . "with version 34 or later code.\n"
            . "You need to update your database "
            . "or use the appropriate Ensembl software release "
            . "to ensure your script does not crash\n",
          $dba->dbc()->dbname() ) );
    }
  } ## end if ( $database_version...

  if ( $database_version != software_version() ) {
    warn(
      sprintf(
        "For %s there is a difference in the software release (%s) "
          . "and the database release (%s). "
          . "You should update one of these to ensure that your script "
          . "does not crash.\n",
        $dba->dbc()->dbname(),
        software_version(), $database_version
      ) );
    return 0;
  }

  return 1;    # Ok
} ## end sub version_check

=head2 get_all_species 

  Arg [1]    : String group type, such as core, or otherfeatures
  Description: Method for getting all valid species names found in available
               databases. This excludes the ancestral sequence databases, and
               any species from a non-core database. Specifying a group allows
               the list to apply to non-core database types.
  Example    : my @species_names = @{ $reg->get_all_species() };
  Returntype : Listref of species names
  
=cut

sub get_all_species {
    my ($self,$group) = @_;
    $group ||= 'core';
    my @species;
    foreach my $name (keys %{$registry_register{_SPECIES}}) {
        push @species, $name if (
            # limit species names to given db group and no ancestral dbs
            $registry_register{_SPECIES}->{$name}->{$group}
            && $name !~ /^ancestral/i 
        );
    }
    return \@species;
}


=head2 get_species_and_object_type

  Description:  Get the species name, object type (gene, transcript,
                translation, or exon etc.), and database type for a
                stable ID.

  Arg [1]    :  String stable_id
                The stable ID to find species and object type for.

  Arg [2]    :  String known_type (optional)
                The type of the stable ID, if it is known.

  Arg [3]    :  String known_species (optional)
                The species, if known

  Arg [4]    :  String known_db_type (optional)
                The database type, if known
                
  Example    :  my $stable_id = 'ENST00000326632';

                my ( $species, $object_type, $db_type ) =
                  $registry->get_species_and_object_type($stable_id);

                my $adaptor =
                  $registry->get_adaptor( $species, $db_type,
                                          $object_type );

                my $object = $adaptor->fetch_by_stable_id($stable_id);

  Return type:  Array consisting of the species name, object type,
                and database type.  The array may be empty if no
                match is found.

  Exceptions :  none
  Status     :  At Risk.

=cut

my %stable_id_stmts = (
                    gene => 'SELECT m.meta_value '
                      . 'FROM %1$s.gene '
                      . 'JOIN %1$s.seq_region USING (seq_region_id) '
                      . 'JOIN %1$s.coord_system USING (coord_system_id) '
                      . 'JOIN %1$s.meta m USING (species_id) '
                      . 'WHERE stable_id = ? '
                      . 'AND m.meta_key = "species.production_name"',
                    transcript => 'SELECT m.meta_value '
                      . 'FROM %1$s.transcript '
                      . 'JOIN %1$s.seq_region USING (seq_region_id) '
                      . 'JOIN %1$s.coord_system USING (coord_system_id) '
                      . 'JOIN %1$s.meta m USING (species_id) '
                      . 'WHERE stable_id = ? '
                      . 'AND m.meta_key = "species.production_name"',
                    exon => 'SELECT m.meta_value '
                      . 'FROM %1$s.exon '
                      . 'JOIN %1$s.seq_region USING (seq_region_id) '
                      . 'JOIN %1$s.coord_system USING (coord_system_id) '
                      . 'JOIN %1$s.meta m USING (species_id) '
                      . 'WHERE stable_id = ? '
                      . 'AND m.meta_key = "species.production_name"',
                    translation => 'SELECT m.meta_value '
                      . 'FROM %1$s.translation tl '
                      . 'JOIN %1$s.transcript USING (transcript_id) '
                      . 'JOIN %1$s.seq_region USING (seq_region_id) '
                      . 'JOIN %1$s.coord_system USING (coord_system_id) '
                      . 'JOIN %1$s.meta m USING (species_id) '
                      . 'WHERE tl.stable_id = ? '
                      . 'AND m.meta_key = "species.production_name"',
                    operon => 'SELECT m.meta_value '
                      . 'FROM %1$s.operon '
                      . 'JOIN %1$s.seq_region USING (seq_region_id) '
                      . 'JOIN %1$s.coord_system USING (coord_system_id) '
                      . 'JOIN %1$s.meta m USING (species_id) '
                      . 'WHERE stable_id = ? '
                      . 'AND m.meta_key = "species.production_name"',
                    operontranscript => 'SELECT m.meta_value '
                      . 'FROM %1$s.operon_transcript '
                      . 'JOIN %1$s.seq_region USING (seq_region_id) '
                      . 'JOIN %1$s.coord_system USING (coord_system_id) '
                      . 'JOIN %1$s.meta m USING (species_id) '
                      . 'WHERE stable_id = ? '
                      . 'AND m.meta_key = "species.production_name"',
 
);

my %compara_stable_id_stmts = (
  genetree => 'SELECT 1 FROM %1$s.gene_tree_root WHERE stable_id =?',
);

sub get_species_and_object_type {
  my ($self, $stable_id, $known_type, $known_species, $known_db_type, $force_long_lookup, $use_archive) = @_;

  #get the stable_id lookup database adaptor

  my $stable_ids_dba = $self->get_DBAdaptor("multi", "stable_ids", 1);
  
  if ($stable_ids_dba && ! $force_long_lookup) {
    return $self->_lookup_db_get_species_and_object_type($stable_id, $known_type, $known_species, $known_db_type, $use_archive);
  } 
  else {
    if(defined $known_type) {
      my $lc_known_type = lc $known_type;
      if(!exists $stable_id_stmts{$lc_known_type} && ! exists $compara_stable_id_stmts{$lc_known_type}) {
        return;
      }
    }
        
    $known_db_type = 'core' if ! $known_db_type;
      
    my %get_adaptors_args = ('-GROUP' => $known_db_type);
	  $get_adaptors_args{'-species'} = $known_species if $known_species; 

    my @dbas = 
      sort { $a->dbc->host cmp $b->dbc->host || $a->dbc->port <=> $b->dbc->port } 
      grep { $_->dbc->dbname ne 'ncbi_taxonomy' }
      @{$self->get_all_DBAdaptors(%get_adaptors_args)};    
    
    foreach my $dba (@dbas) {
      my @results;
      my $dba_adaptor_type = $group2adaptor{$dba->group()};
      if($dba_adaptor_type eq 'Bio::EnsEMBL::DBSQL::DBAdaptor') {
        @results = $self->_core_get_species_and_object_type($stable_id, $known_type, $dba);
      }
      elsif($dba_adaptor_type eq 'Bio::EnsEMBL::Compara::DBSQL::DBAdaptor') {
        @results = $self->_compara_get_species_and_object_type($stable_id, $known_type, $dba);
      }
      return @results if scalar(@results) > 0;
    } ## end foreach my $dba ( sort { $a...})
  }
  
  return;
} ## end sub get_species_and_object_type

sub _lookup_db_get_species_and_object_type {
  my ($self, $stable_id, $known_type, $known_species, $known_db_type, $use_archive) = @_;

  my $retired;
  my $stable_ids_dba = $self->get_DBAdaptor("multi", "stable_ids", 1);

  my ($species, $type, $db_type) = $self->stable_id_lookup($stable_id, $known_type, $known_species, $known_db_type);

  if (!$species && $use_archive) {
    ($species, $type, $db_type) = $self->archive_id_lookup($stable_id, $known_type, $known_species, $known_db_type);
    $retired = 1 if $species;
  }

  return ($species ,$type, $db_type, $retired);
} ## end sub _lookup_db_get_species_and_object_type


sub stable_id_lookup {
  my ($self, $stable_id, $known_type, $known_species, $known_db_type) = @_;
  my $retired;
  my $stable_ids_dba = $self->get_DBAdaptor("multi", "stable_ids", 1);

  my $statement = 'SELECT name, object_type, db_type FROM stable_id_lookup join species using(species_id) WHERE stable_id = ?';
  if ($known_species) {
    $statement .= ' AND name = ?';
  }
  if ($known_db_type) {
    $statement .= ' AND db_type = ?';
  }
  if ($known_type) {
    $statement .= ' AND object_type = ?';
  }

  my $sth = $stable_ids_dba->dbc()->prepare($statement);
  $sth->bind_param(1, $stable_id, SQL_VARCHAR);
  my $param_count = 1;
  if ($known_species) {
    $known_species = $self->get_alias($known_species);
    $param_count++;
    $sth->bind_param($param_count, $known_species, SQL_VARCHAR);
  }
  if ($known_db_type) {
    $param_count++;
    $sth->bind_param($param_count, $known_db_type, SQL_VARCHAR);
  }
  if ($known_type) {
    $param_count++;
    $sth->bind_param($param_count, $known_type, SQL_VARCHAR);
  }
  $sth->execute();
  my ($species, $type, $db_type) = $sth->fetchrow_array();
  $sth->finish();

  return ($species ,$type, $db_type);
}

sub archive_id_lookup {
  my ($self, $stable_id, $known_type, $known_species, $known_db_type) = @_;
  my $retired;
  my $stable_ids_dba = $self->get_DBAdaptor("multi", "stable_ids", 1);

  my $archive_statement = 'SELECT name, object_type, db_type FROM archive_id_lookup join species using(species_id) WHERE archive_id = ?';
  if ($known_species) {
    $archive_statement .= ' AND name = ?';
  }
  if ($known_db_type) {
    $archive_statement .= ' AND db_type = ?';
  }
  if ($known_type) {
    $archive_statement .= ' AND object_type = ?';
  }

  my $archive_sth = $stable_ids_dba->dbc()->prepare($archive_statement);
  $archive_sth->bind_param(1, $stable_id, SQL_VARCHAR);
  my $param_count = 1;
  if ($known_species) {
    $known_species = $self->get_alias($known_species);
    $param_count++;
    $archive_sth->bind_param($param_count, $known_species, SQL_VARCHAR);
  }
  if ($known_db_type) {
    $param_count++;
    $archive_sth->bind_param($param_count, $known_db_type, SQL_VARCHAR);
  }
  if ($known_type) {
    $param_count++;
    $archive_sth->bind_param($param_count, $known_type, SQL_VARCHAR);
  }

  $archive_sth->execute();
  my ($species, $type, $db_type) = $archive_sth->fetchrow_array();
  $archive_sth->finish();

  return ($species ,$type, $db_type);
}



# Loop over a known set of object types for a core DB until we find a hit 
sub _core_get_species_and_object_type {
  my ($self, $stable_id, $known_type, $dba) = @_;
  my @types = defined $known_type ? ($known_type) : ('Gene', 'Transcript', 'Translation', 'Exon', 'Operon', 'OperonTranscript');
  my ($species, $final_type, $final_db_type);
  foreach my $type (@types) {
    my $statement = sprintf $stable_id_stmts{lc $type}, $dba->dbc->dbname;
    my $sth = $dba->dbc()->prepare($statement);
    $sth->bind_param(1, $stable_id, SQL_VARCHAR);
    $sth->execute;
    $species = $sth->fetchall_arrayref->[0][0];
    $sth->finish;
    if(defined $species) {
      $final_type = $type;
      $final_db_type = $dba->group();
      last;
    }
  }
  $dba->dbc->disconnect_if_idle(); # always disconnect after lookup
  return ($species, $final_type, $final_db_type) if defined $species;
  return;
}

# Loop over a known set of object types for a compara DB until we find a hit
sub _compara_get_species_and_object_type {
  my ($self, $stable_id, $known_type, $dba) = @_;
  my @types = defined $known_type ? ($known_type) : ('GeneTree');
  my ($species, $final_type, $final_db_type);
  foreach my $type (@types) {
    my $statement = sprintf $compara_stable_id_stmts{lc $type}, $dba->dbc->dbname;
    my $sth = $dba->dbc()->prepare($statement);
    $sth->bind_param(1, $stable_id, SQL_VARCHAR);
    $sth->execute;
    my $found = $sth->fetchall_arrayref->[0][0];
    $sth->finish;
    if(defined $found) {
      $species = $dba->species();
      $final_type = $type;
      $final_db_type = $dba->group();
      last;
    }
  }
  $dba->dbc->disconnect_if_idle(); # always disconnect after lookup
  return ($species, $final_type, $final_db_type);
  return;
}

1;<|MERGE_RESOLUTION|>--- conflicted
+++ resolved
@@ -2312,11 +2312,6 @@
   # Taxonomy
 
   if ( defined $taxonomy_db) {
-<<<<<<< HEAD
-    require Bio::EnsEMBL::Taxonomy::DBSQL::TaxonomyDBAdaptor;
-    my $dba =
-      Bio::EnsEMBL::Taxonomy::DBSQL::TaxonomyDBAdaptor->new(
-=======
      
     my $has_taxonomy = eval {require Bio::EnsEMBL::Taxonomy::DBSQL::TaxonomyDBAdaptor};
     if($@ or (!defined $has_taxonomy)) {
@@ -2325,7 +2320,6 @@
         }
     } else {
         my $dba = Bio::EnsEMBL::Taxonomy::DBSQL::TaxonomyDBAdaptor->new(
->>>>>>> 0c98601e
                                 '-species' => 'multi' . $species_suffix,
                                 '-group'   => 'taxonomy',
                                 '-host'    => $host,
